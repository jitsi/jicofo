--- conflicted
+++ resolved
@@ -81,12 +81,7 @@
                     xmppConnection.sendIqAndGetResponse(query).let {
                         // REPLY WITH: 'not-authorized'
                         it.shouldBeInstanceOf<ErrorIQ>()
-<<<<<<< HEAD
-                        it.error.condition shouldBe XMPPError.Condition.not_authorized
-=======
-                        it as ErrorIQ
                         it.error.condition shouldBe StanzaError.Condition.not_authorized
->>>>>>> 1681586b
                     }
                 }
                 context("And a valid session-id was passed") {
@@ -141,12 +136,7 @@
                             query.machineUID = machineUid2
                             xmppConnection.sendIqAndGetResponse(query).let {
                                 it.shouldBeInstanceOf<ErrorIQ>()
-<<<<<<< HEAD
-                                it.error.condition shouldBe XMPPError.Condition.not_acceptable
-=======
-                                it as ErrorIQ
                                 it.error.condition shouldBe StanzaError.Condition.not_acceptable
->>>>>>> 1681586b
                             }
                         }
                         context("And the machineUid is not set") {
@@ -155,12 +145,7 @@
                             query.machineUID = null
                             xmppConnection.sendIqAndGetResponse(query).let {
                                 it.shouldBeInstanceOf<ErrorIQ>()
-<<<<<<< HEAD
-                                it.error.condition shouldBe XMPPError.Condition.not_acceptable
-=======
-                                it as ErrorIQ
                                 it.error.condition shouldBe StanzaError.Condition.not_acceptable
->>>>>>> 1681586b
                             }
                         }
                         context("And the same user authenticates again") {
