--- conflicted
+++ resolved
@@ -54,16 +54,15 @@
         "jicofo.conference.min-participants".from(newConfig)
     }
 
-<<<<<<< HEAD
     val enableLipSync: Boolean by config {
         "jicofo.conference.enable-lip-sync".from(newConfig)
     }
-=======
+    fun enableLipSync(): Boolean = enableLipSync
+
     val useRandomSharedDocumentName: Boolean by config {
         "jicofo.conference.shared-document.use-random-name".from(newConfig)
     }
     fun useRandomSharedDocumentName(): Boolean = useRandomSharedDocumentName
->>>>>>> be025fbd
 
     companion object {
         @JvmField
