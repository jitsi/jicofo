/*
 * Jicofo, the Jitsi Conference Focus.
 *
 * Copyright @ 2020 - present 8x8, Inc
 *
 * Licensed under the Apache License, Version 2.0 (the "License");
 * you may not use this file except in compliance with the License.
 * You may obtain a copy of the License at
 *
 *     http://www.apache.org/licenses/LICENSE-2.0
 *
 * Unless required by applicable law or agreed to in writing, software
 * distributed under the License is distributed on an "AS IS" BASIS,
 * WITHOUT WARRANTIES OR CONDITIONS OF ANY KIND, either express or implied.
 * See the License for the specific language governing permissions and
 * limitations under the License.
 */
package org.jitsi.jicofo

import edu.umd.cs.findbugs.annotations.SuppressFBWarnings
import org.eclipse.jetty.server.Server
import org.eclipse.jetty.servlet.ServletHolder
import org.glassfish.jersey.servlet.ServletContainer
import org.jitsi.impl.protocol.xmpp.XmppProvider
import org.jitsi.impl.protocol.xmpp.XmppProviderImpl
import org.jitsi.impl.protocol.xmpp.colibri.ColibriConferenceImpl
import org.jitsi.impl.reservation.rest.RESTReservations
import org.jitsi.jicofo.auth.AbstractAuthAuthority
import org.jitsi.jicofo.auth.AuthConfig
import org.jitsi.jicofo.auth.ExternalJWTAuthority
import org.jitsi.jicofo.auth.ShibbolethAuthAuthority
import org.jitsi.jicofo.auth.XMPPDomainAuthAuthority
import org.jitsi.jicofo.bridge.BridgeConfig
import org.jitsi.jicofo.bridge.BridgeMucDetector
import org.jitsi.jicofo.bridge.BridgeSelector
import org.jitsi.jicofo.health.HealthConfig
import org.jitsi.jicofo.health.JicofoHealthChecker
import org.jitsi.jicofo.jibri.JibriConfig
import org.jitsi.jicofo.jibri.JibriDetector
import org.jitsi.jicofo.rest.Application
import org.jitsi.jicofo.version.CurrentVersionImpl
import org.jitsi.jicofo.xmpp.XmppConnectionConfig
import org.jitsi.jicofo.xmpp.XmppConnectionEnum
import org.jitsi.jicofo.xmpp.XmppProviderFactory
import org.jitsi.jicofo.xmpp.XmppServices
import org.jitsi.jicofo.xmpp.initializeSmack
import org.jitsi.protocol.xmpp.AbstractOperationSetJingle
import org.jitsi.rest.JettyBundleActivatorConfig
import org.jitsi.rest.createServer
import org.jitsi.rest.isEnabled
import org.jitsi.rest.servletContextHandler
import org.jitsi.utils.logging2.Logger
import org.jitsi.utils.logging2.createLogger
import org.json.simple.JSONObject
import org.jxmpp.jid.impl.JidCreate
import java.lang.management.ManagementFactory
import org.jitsi.impl.reservation.rest.ReservationConfig.Companion.config as reservationConfig
import org.jitsi.jicofo.auth.AuthConfig.Companion.config as authConfig

/**
 * Start/stop jicofo-specific services.
 */
@SuppressFBWarnings("MS_CANNOT_BE_FINAL")
open class JicofoServices {
    private val logger = createLogger()

    open fun createXmppProviderFactory(): XmppProviderFactory {
        // Init smack shit
        initializeSmack()
        return object : XmppProviderFactory {
            override fun createXmppProvider(
                config: XmppConnectionConfig,
                parentLogger: Logger
            ): XmppProvider {
                return XmppProviderImpl(config, parentLogger)
            }
        }
    }
    private val xmppProviderFactory: XmppProviderFactory = createXmppProviderFactory()

    val focusManager: FocusManager = FocusManager().apply { start() }
    val authenticationAuthority: AbstractAuthAuthority? = createAuthenticationAuthority()?.apply {
        start()
        focusManager.addFocusAllocationListener(this)
    }
    private val reservationSystem: RESTReservations? = if (reservationConfig.enabled) {
        logger.info("Starting reservation system with base URL=${reservationConfig.baseUrl}.")
        RESTReservations(reservationConfig.baseUrl) { name, reason ->
            focusManager.destroyConference(name, reason)
        }.apply {
            focusManager.addFocusAllocationListener(this)
            start()
        }
    } else null

    val xmppServices = XmppServices(
        xmppProviderFactory = xmppProviderFactory,
        conferenceStore = focusManager,
        focusManager = focusManager, // TODO do not use FocusManager directly
        authenticationAuthority = authenticationAuthority,
        reservationSystem = reservationSystem
    )

    private fun getXmppConnectionByName(name: XmppConnectionEnum) = when (name) {
        XmppConnectionEnum.Client -> xmppServices.clientConnection
        XmppConnectionEnum.Service -> xmppServices.serviceConnection
    }

    val bridgeSelector = BridgeSelector()
    private val bridgeDetector: BridgeMucDetector? = BridgeConfig.config.breweryJid?.let { breweryJid ->
        BridgeMucDetector(
            getXmppConnectionByName(BridgeConfig.config.xmppConnectionName),
            bridgeSelector,
            breweryJid
        ).apply { init() }
    } ?: run {
        logger.error("No bridge detector configured.")
        null
    }
    val jibriDetector = JibriConfig.config.breweryJid?.let { breweryJid ->
        JibriDetector(getXmppConnectionByName(JibriConfig.config.xmppConnectionName), breweryJid, false).apply {
            init()
        }
    } ?: run {
        logger.info("No Jibri detector configured.")
        null
    }
    val sipJibriDetector = JibriConfig.config.sipBreweryJid?.let { breweryJid ->
        JibriDetector(xmppServices.clientConnection, breweryJid, true).apply { init() }
    } ?: run {
        logger.info("No SIP Jibri detector configured.")
        null
    }

<<<<<<< HEAD
    private val healthChecker: JicofoHealthChecker? = if (HealthConfig.config.enabled) {
        JicofoHealthChecker(HealthConfig.config, focusManager).apply {
=======
    val focusManager: FocusManager = FocusManager().also {
        it.start(xmppServices.clientConnection, xmppServices.serviceConnection)
    }

    private val reservationSystem: RESTReservations? = if (reservationConfig.enabled) {
        logger.info("Starting reservation system with base URL=${reservationConfig.baseUrl}.")
        logger.warn(
            "WARNING: The reservation system in  Jicofo had been deprecated, migrate to using the prosody module."
        )
        RESTReservations(reservationConfig.baseUrl) { name, reason ->
            focusManager.destroyConference(name, reason)
        }.apply {
            focusManager.addFocusAllocationListener(this)
>>>>>>> a0134467
            start()
            focusManager.setHealth(this)
        }
    } else null

    private val jettyServer: Server?

    init {
        val httpServerConfig = JettyBundleActivatorConfig("org.jitsi.jicofo.auth", "jicofo.rest")
        jettyServer = if (httpServerConfig.isEnabled()) {
            logger.info("Starting HTTP server with config: $httpServerConfig.")
            val restApp = Application(
                authenticationAuthority as? ShibbolethAuthAuthority,
                CurrentVersionImpl.VERSION,
                healthChecker
            )
            createServer(httpServerConfig).also {
                it.servletContextHandler.addServlet(
                    ServletHolder(ServletContainer(restApp)),
                    "/*"
                )
                it.start()
            }
        } else null
    }

    fun shutdown() {
        reservationSystem?.let {
            focusManager.removeFocusAllocationListener(it)
            it.shutdown()
        }
        authenticationAuthority?.let {
            focusManager.removeFocusAllocationListener(it)
            it.shutdown()
        }
        healthChecker?.shutdown()
        jettyServer?.stop()
        bridgeSelector.shutdown()
        bridgeDetector?.shutdown()
        jibriDetector?.shutdown()
        sipJibriDetector?.shutdown()
        xmppServices.shutdown()
    }

    private fun createAuthenticationAuthority(): AbstractAuthAuthority? {
        return if (AuthConfig.config.enabled) {
            logger.info("Starting authentication service with config=$authConfig.")
            val authAuthority = when (authConfig.type) {
                AuthConfig.Type.XMPP -> XMPPDomainAuthAuthority(
                    authConfig.enableAutoLogin,
                    authConfig.authenticationLifetime,
                    JidCreate.domainBareFrom(authConfig.loginUrl)
                )
                AuthConfig.Type.JWT -> ExternalJWTAuthority(
                    JidCreate.domainBareFrom(authConfig.loginUrl)
                )
                AuthConfig.Type.SHIBBOLETH -> ShibbolethAuthAuthority(
                    authConfig.enableAutoLogin,
                    authConfig.authenticationLifetime,
                    authConfig.loginUrl,
                    AuthConfig.config.logoutUrl
                )
            }
            authAuthority
        } else {
            logger.info("Authentication service disabled.")
            null
        }
    }

    fun getStats(): JSONObject = JSONObject().apply {
        // We want to avoid exposing unnecessary hierarchy levels in the stats,
        // so we merge the FocusManager and ColibriConference stats in the root object.
        putAll(focusManager.stats)
        putAll(ColibriConferenceImpl.stats.toJson())

        // XMPP traffic stats
        put("xmpp", xmppServices.clientConnection.getStats())
        put("xmpp_service", xmppServices.serviceConnection.getStats())

        put("bridge_selector", bridgeSelector.stats)
        jibriDetector?.let { put("jibri_detector", it.stats) }
        sipJibriDetector?.let { put("sip_jibri_detector", it.stats) }
        xmppServices.jigasiDetector?.let { put("jigasi_detector", it.stats) }
        put("jigasi", xmppServices.jigasiStats)
        put("threads", ManagementFactory.getThreadMXBean().threadCount)
        put("jingle", AbstractOperationSetJingle.getStats())
    }

    companion object {
        @JvmField
        var jicofoServicesSingleton: JicofoServices? = null
    }
}<|MERGE_RESOLUTION|>--- conflicted
+++ resolved
@@ -85,6 +85,7 @@
     }
     private val reservationSystem: RESTReservations? = if (reservationConfig.enabled) {
         logger.info("Starting reservation system with base URL=${reservationConfig.baseUrl}.")
+        logger.warn("WARNING: The reservation system in Jicofo has been deprecated, use the prosody module instead.")
         RESTReservations(reservationConfig.baseUrl) { name, reason ->
             focusManager.destroyConference(name, reason)
         }.apply {
@@ -132,24 +133,8 @@
         null
     }
 
-<<<<<<< HEAD
     private val healthChecker: JicofoHealthChecker? = if (HealthConfig.config.enabled) {
         JicofoHealthChecker(HealthConfig.config, focusManager).apply {
-=======
-    val focusManager: FocusManager = FocusManager().also {
-        it.start(xmppServices.clientConnection, xmppServices.serviceConnection)
-    }
-
-    private val reservationSystem: RESTReservations? = if (reservationConfig.enabled) {
-        logger.info("Starting reservation system with base URL=${reservationConfig.baseUrl}.")
-        logger.warn(
-            "WARNING: The reservation system in  Jicofo had been deprecated, migrate to using the prosody module."
-        )
-        RESTReservations(reservationConfig.baseUrl) { name, reason ->
-            focusManager.destroyConference(name, reason)
-        }.apply {
-            focusManager.addFocusAllocationListener(this)
->>>>>>> a0134467
             start()
             focusManager.setHealth(this)
         }
