--- conflicted
+++ resolved
@@ -159,15 +159,13 @@
     // The minimum number of participants required for the conference to be started.
     min-participants = 2
 
-<<<<<<< HEAD
     // Experimental.
     enable-lip-sync = false
-=======
+
     shared-document {
       // If `true` the shared document uses a random name. Otherwise, it uses the conference name.
       use-random-name = false
     }
->>>>>>> be025fbd
   }
 
   // Configuration for the internal health checks performed by jicofo.
