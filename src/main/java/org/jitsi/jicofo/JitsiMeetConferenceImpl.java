--- conflicted
+++ resolved
@@ -745,28 +745,7 @@
 
         // Select a Bridge for the new participant.
         BridgeSelector bridgeSelector = getServices().getBridgeSelector();
-<<<<<<< HEAD
-        Bridge bridge =
-                bridgeSelector.selectBridge(this, participant.getChatMember().getRegion());
-=======
-
-
-        if (enforcedVideoBridge != null)
-        {
-            bridge = bridgeSelector.getBridge(enforcedVideoBridge);
-            if (bridge == null)
-            {
-                logger.warn("The enforced bridge is not registered with "
-                                + "BridgeSelector, will try to use a "
-                                + "different one.");
-            }
-        }
-
-        if (bridge == null)
-        {
-            bridge = bridgeSelector.selectBridge(this, participant.getChatMember().getRegion());
-        }
->>>>>>> 875542fc
+        Bridge bridge = bridgeSelector.selectBridge(this, participant.getChatMember().getRegion());
 
         if (bridge == null)
         {
