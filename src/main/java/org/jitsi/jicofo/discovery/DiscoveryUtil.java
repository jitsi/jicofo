/*
 * Jicofo, the Jitsi Conference Focus.
 *
 * Copyright @ 2015-Present 8x8, Inc.
 *
 * Licensed under the Apache License, Version 2.0 (the "License");
 * you may not use this file except in compliance with the License.
 * You may obtain a copy of the License at
 *
 *     http://www.apache.org/licenses/LICENSE-2.0
 *
 * Unless required by applicable law or agreed to in writing, software
 * distributed under the License is distributed on an "AS IS" BASIS,
 * WITHOUT WARRANTIES OR CONDITIONS OF ANY KIND, either express or implied.
 * See the License for the specific language governing permissions and
 * limitations under the License.
 */
package org.jitsi.jicofo.discovery;

import org.jetbrains.annotations.*;
import org.jitsi.impl.protocol.xmpp.*;
import org.jitsi.jicofo.xmpp.*;
import org.jitsi.utils.logging2.*;
import org.jivesoftware.smack.*;
import org.jivesoftware.smackx.disco.*;
import org.jivesoftware.smackx.disco.packet.*;
import org.jxmpp.jid.*;

import java.util.*;
import java.util.stream.*;

/**
 * Utility class for feature discovery.
 *
 * @author Pawel Domas
 */
public class DiscoveryUtil
{
    /**
     * The logger
     */
    private final static Logger logger = new LoggerImpl(DiscoveryUtil.class.getName());

    /**
     * Audio RTP feature name.
     */
    public final static String FEATURE_AUDIO = "urn:xmpp:jingle:apps:rtp:audio";

    /**
     * Video RTP feature name.
     */
    public final static String FEATURE_VIDEO = "urn:xmpp:jingle:apps:rtp:video";

    /**
     * DTLS/SCTP feature name.
     */
    public final static String FEATURE_SCTP = "urn:xmpp:jingle:transports:dtls-sctp:1";

    /**
     * RTX (RFC4588) support.
     */
    public final static String FEATURE_RTX = "urn:ietf:rfc:4588";

    /**
     * Support for RTCP REMB.
     */
    public final static String FEATURE_REMB = "http://jitsi.org/remb";

    /**
     * Support for transport-cc.
     */
    public final static String FEATURE_TCC = "http://jitsi.org/tcc";

    /**
     * Source name signalling required for the multi-stream mode.
     */
    public final static String FEATURE_SOURCE_NAMES = "http://jitsi.org/source-name";

    /**
<<<<<<< HEAD
     * Rewrite SSRCs to limit the number of transceivers required.
     */
    public final static String FEATURE_SSRC_REWRITING = "http://jitsi.org/ssrc-rewriting";

    /**
     * Jingle sources encoded as JSON.
=======
     * Supports receiving multiple video streams.
>>>>>>> a8c89ac9
     */
    public final static String FEATURE_RECEIVE_MULTIPLE_STREAMS = "http://jitsi.org/receive-multiple-video-streams";

    /**
     * Jingle sources encoded as JSON.
     */
    public final static String FEATURE_JSON_SOURCES = "http://jitsi.org/json-encoded-sources";

    public final static String FEATURE_OPUS_RED = "http://jitsi.org/opus-red";

    /**
     * A namespace for our custom "lip-sync" feature. Advertised by the clients
     * that support all of the functionality required for doing the lip-sync
     * properly.
     */
    public final static String FEATURE_LIPSYNC = "http://jitsi.org/meet/lipsync";

    /**
     * A namespace for detecting whether a participant (jigasi users) can be
     * muted.
     */
    public final static String FEATURE_AUDIO_MUTE = "http://jitsi.org/protocol/audio-mute";

    private static final List<String> defaultFeatures = List.of(
            FEATURE_AUDIO,
            FEATURE_VIDEO,
            FEATURE_SCTP);

    /**
     * Returns default participant feature set(all features).
     */
    static public List<String> getDefaultParticipantFeatureSet()
    {
        return new ArrayList<>(defaultFeatures);
    }

    /**
     * Gets the list of features supported by participant. If we fail to
     * obtain it due to network failure default feature list is returned.
     * @param address XMPP address of the participant.
     */
    public static @NotNull List<String> discoverParticipantFeatures(@NotNull XmppProvider xmppProvider,
        EntityFullJid address)
    {
        XMPPConnection xmppConnection = xmppProvider.getXmppConnection();
        if (!xmppConnection.isConnected())
        {
            logger.error("XMPP not connected " + xmppProvider);
            return getDefaultParticipantFeatureSet();
        }
        ServiceDiscoveryManager discoveryManager = ServiceDiscoveryManager.getInstanceFor(xmppConnection);
        if (discoveryManager == null)
        {
            logger.error("Service discovery not supported by " + xmppProvider);
            return getDefaultParticipantFeatureSet();
        }

        long start = System.currentTimeMillis();


        List<String> participantFeatures = null;
        try
        {
            DiscoverInfo info = discoveryManager.discoverInfo(address);
            if (info != null)
            {
                participantFeatures = info.getFeatures()
                        .stream()
                        .map(DiscoverInfo.Feature::getVar)
                        .collect(Collectors.toList());
            }
        }
        catch (Exception e)
        {
            logger.warn(String.format( "Failed to discover features for %s: %s", address, e.getMessage()));
        }

        long tookMillis = System.currentTimeMillis() - start;
        if (participantFeatures == null)
        {
            logger.warn("Failed to discover features for "+ address + " assuming default feature set. Took " +
                    "" + tookMillis + " ms.");

            return getDefaultParticipantFeatureSet();
        }
        logger.info("Discovered features for " + address + " in " + tookMillis + " ms.");

        if (logger.isDebugEnabled())
        {
            StringBuilder sb
                = new StringBuilder(address)
                    .append(", features: ")
                    .append(String.join(", ", participantFeatures))
                    .append(", in: ")
                    .append(tookMillis);
            logger.debug(sb);
        }
        else
        {
            logger.info(String.format("Successfully discovered features for %s in %d", address, tookMillis));
        }

        return participantFeatures;
    }
}<|MERGE_RESOLUTION|>--- conflicted
+++ resolved
@@ -77,16 +77,12 @@
     public final static String FEATURE_SOURCE_NAMES = "http://jitsi.org/source-name";
 
     /**
-<<<<<<< HEAD
      * Rewrite SSRCs to limit the number of transceivers required.
      */
     public final static String FEATURE_SSRC_REWRITING = "http://jitsi.org/ssrc-rewriting";
 
     /**
-     * Jingle sources encoded as JSON.
-=======
      * Supports receiving multiple video streams.
->>>>>>> a8c89ac9
      */
     public final static String FEATURE_RECEIVE_MULTIPLE_STREAMS = "http://jitsi.org/receive-multiple-video-streams";
 
