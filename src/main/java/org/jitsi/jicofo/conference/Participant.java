/*
 * Jicofo, the Jitsi Conference Focus.
 *
 * Copyright @ 2015-Present 8x8, Inc.
 *
 * Licensed under the Apache License, Version 2.0 (the "License");
 * you may not use this file except in compliance with the License.
 * You may obtain a copy of the License at
 *
 *     http://www.apache.org/licenses/LICENSE-2.0
 *
 * Unless required by applicable law or agreed to in writing, software
 * distributed under the License is distributed on an "AS IS" BASIS,
 * WITHOUT WARRANTIES OR CONDITIONS OF ANY KIND, either express or implied.
 * See the License for the specific language governing permissions and
 * limitations under the License.
 */
package org.jitsi.jicofo.conference;

import org.jetbrains.annotations.*;
import org.jitsi.impl.protocol.xmpp.*;
import org.jitsi.jicofo.*;
import org.jitsi.jicofo.conference.source.*;
import org.jitsi.jicofo.discovery.*;
import org.jitsi.jicofo.util.*;
import org.jitsi.jicofo.xmpp.muc.*;
import org.jitsi.protocol.xmpp.*;
import org.jitsi.utils.*;
import org.jitsi.utils.logging2.*;
import org.jxmpp.jid.*;

import java.time.*;
import java.util.*;
import java.util.concurrent.*;

import static java.time.temporal.ChronoUnit.SECONDS;

/**
 * Class represent Jitsi Meet conference participant. Stores information about
 * Colibri channels allocated, Jingle session and media sources.
 *
 * @author Pawel Domas
 * @author Boris Grozev
 */
public class Participant
{
    /**
     * Returns the endpoint ID for a participant in the videobridge (Colibri)
     * context. This method can be used before <tt>Participant</tt> instance is
     * created for the <tt>ChatRoomMember</tt>.
     *
     * @param chatRoomMember XMPP MUC chat room member which represents a
     *                       <tt>Participant</tt>.
     */
    public static String getEndpointId(ChatRoomMember chatRoomMember)
    {
        return chatRoomMember.getName(); // XMPP MUC Nickname
    }

    /**
     * The layer which keeps track of which sources have been signaled to this participant.
     */
    private final SourceSignaling sourceSignaling;

    /**
     * Used to synchronize access to {@link #inviteRunnable}.
     */
    private final Object inviteRunnableSyncRoot = new Object();

    /**
     * The cancelable thread, if any, which is currently allocating channels for this participant.
     */
    private Cancelable inviteRunnable = null;

    /**
     * The {@link Clock} used by this participant.
     */
    private Clock clock = Clock.systemUTC();

    /**
     * The list stored the timestamp when the last restart requests have been received for this participant and is used
     * for rate limiting. See {@link #incrementAndCheckRestartRequests()} for more details.
     */
    private final Deque<Instant> restartRequests = new LinkedList<>();

    /**
     * MUC chat member of this participant.
     */
    @NotNull
    private final ChatRoomMember roomMember;

    /**
     * Jingle session (if any) established with this peer.
     */
    private JingleSession jingleSession;

    private final Logger logger;

    /**
     * The list of XMPP features supported by this participant.
     */
    @NotNull
    private final List<String> supportedFeatures;

    /**
     * The conference in which this participant participates.
     */
    private final JitsiMeetConferenceImpl conference;

    /**
     * The task, if any, currently scheduled to signal queued remote sources.
     */
    private ScheduledFuture<?> signalQueuedSourcesTask;

    /**
     * The lock used when queueing remote sources to be signaled with a delay, i.e. when setting
     * {@link #signalQueuedSourcesTask}.
     */
    private final Object signalQueuedSourcesTaskSyncRoot = new Object();

    /**
     * Whether the screensharing source of this participant (if it exists) is muted. If a screensharing source doesn't
     * exists this stays false (though the source and the mute status are communicated separately so they may not
     * always be in sync)
     */
    private boolean desktopSourceIsMuted = false;

    /**
     * Creates new {@link Participant} for given chat room member.
     *
     * @param roomMember the {@link ChatRoomMember} that represent this
     *                   participant in MUC conference room.
     */
    public Participant(
            @NotNull ChatRoomMember roomMember,
            @NotNull List<String> supportedFeatures,
            Logger parentLogger,
            JitsiMeetConferenceImpl conference)
    {
        this.supportedFeatures = supportedFeatures;
        this.conference = conference;
        this.roomMember = roomMember;
        updateDesktopSourceIsMuted(roomMember.getSourceInfos());
        this.logger = parentLogger.createChildLogger(getClass().getName());
        logger.addContext("participant", getEndpointId());
        sourceSignaling = new SourceSignaling(
                hasAudioSupport(),
                hasVideoSupport(),
                ConferenceConfig.config.stripSimulcast(),
                supportsReceivingMultipleVideoStreams() || !ConferenceConfig.config.getMultiStreamBackwardCompat()
        );
    }

    /**
     * Notify this {@link Participant} that the underlying {@link ChatRoomMember}'s presence changed.
     */
    void presenceChanged()
    {
        if (updateDesktopSourceIsMuted(roomMember.getSourceInfos()))
        {
            conference.desktopSourceIsMutedChanged(this, desktopSourceIsMuted);
        }
    }

    /**
     * Update the value of {@link #desktopSourceIsMuted} based on the advertised {@link SourceInfo}s.
     * @return true if the value of {@link #desktopSourceIsMuted} changed as a result of this call.
     */
    private boolean updateDesktopSourceIsMuted(@NotNull Set<SourceInfo> sourceInfos)
    {
        boolean newValue = sourceInfos.stream().anyMatch(si -> si.getVideoType() == VideoType.Desktop && si.getMuted());
        if (desktopSourceIsMuted != newValue)
        {
            desktopSourceIsMuted = newValue;
            return true;
        }
        return false;
    }

    /**
     * Notify this participant that another participant's (identified by {@code owner}) screensharing source was muted
     * or unmuted.
     */
    void remoteDesktopSourceIsMutedChanged(Jid owner, Boolean muted)
    {
        // This is only needed for backwards compatibility with clients that don't support receiving multiple streams.
        if (supportsReceivingMultipleVideoStreams())
        {
            return;
        }

        sourceSignaling.remoteDesktopSourceIsMutedChanged(owner, muted);
        // Signal updates, if any, immediately.
        synchronized (signalQueuedSourcesTaskSyncRoot)
        {
            scheduleSignalingOfQueuedSources();
        }
    }

    public Participant(
            @NotNull ChatRoomMember roomMember,
            Logger parentLogger,
            JitsiMeetConferenceImpl conference)
    {
        this(roomMember, DiscoveryUtil.getDefaultParticipantFeatureSet(), parentLogger, conference);
    }

    /**
     * Replaces the channel allocator thread, which is currently allocating channels for this participant (if any)
     * with the specified channel allocator (if any).
     * @param inviteRunnable the channel allocator to set, or {@code null} to clear it.
     */
    void setInviteRunnable(Cancelable inviteRunnable)
    {
        synchronized (inviteRunnableSyncRoot)
        {
            if (this.inviteRunnable != null)
            {
                // There is an ongoing thread allocating channels and sending
                // an invite for this participant. Tell it to stop.
                logger.warn("Canceling " + this.inviteRunnable);
                this.inviteRunnable.cancel();
            }

            this.inviteRunnable = inviteRunnable;
        }
    }

    /**
     * Signals to this {@link Participant} that a specific channel allocator has completed its task and its thread
     * is about to terminate.
     * @param channelAllocator the channel allocator which has completed its task and its thread is about to terminate.
     */
    public void inviteRunnableCompleted(Cancelable channelAllocator)
    {
        synchronized (inviteRunnableSyncRoot)
        {
            if (this.inviteRunnable == channelAllocator)
            {
                this.inviteRunnable = null;
            }
        }
    }

    /**
     * Returns {@link JingleSession} established with this conference
     * participant or <tt>null</tt> if there is no session yet.
     */
    public JingleSession getJingleSession()
    {
        return jingleSession;
    }

    /**
     * Sets the new clock instance to be used by this participant. Meant for testing.
     *
     * @param newClock - the new {@link Clock}
     */
    public void setClock(Clock newClock)
    {
        this.clock = newClock;
    }

    /**
     * Sets {@link JingleSession} established with this peer.
     *
     * @param jingleSession the new Jingle session to be assigned to this peer.
     */
    public void setJingleSession(JingleSession jingleSession)
    {
        this.jingleSession = jingleSession;
    }

    /**
     * Returns {@link ChatRoomMember} that represents this participant in
     * conference multi-user chat room.
     */
    @NotNull
    public ChatRoomMember getChatMember()
    {
        return roomMember;
    }

    /**
     * @return {@link Clock} used by this participant instance.
     */
    public Clock getClock()
    {
        return clock;
    }

    /**
     * @return {@code true} if this participant supports source name signaling.
     */
    public boolean hasSourceNameSupport()
    {
        return supportedFeatures.contains(DiscoveryUtil.FEATURE_SOURCE_NAMES);
    }

    /**
     * @return {@code true} if this participant supports SSRC rewriting functionality.
     */
    public boolean hasSsrcRewritingSupport()
    {
        return supportedFeatures.contains(DiscoveryUtil.FEATURE_SSRC_REWRITING);
    }

    /**
     * @return {@code true} if this participant supports receiving Jingle sources encoded as JSON instead of the
     * standard Jingle encoding.
     */
    public boolean supportsJsonEncodedSources()
    {
        return supportedFeatures.contains(DiscoveryUtil.FEATURE_JSON_SOURCES);
    }

    public boolean supportsReceivingMultipleVideoStreams()
    {
        return supportedFeatures.contains(DiscoveryUtil.FEATURE_RECEIVE_MULTIPLE_STREAMS);
    }

    /**
     * Returns <tt>true</tt> if this participant supports 'lip-sync' or
     * <tt>false</tt> otherwise.
     */
    public boolean hasLipSyncSupport()
    {
        return supportedFeatures.contains(DiscoveryUtil.FEATURE_LIPSYNC);
    }

    /**
     * Returns {@code true} iff this participant supports REMB.
     */
    public boolean hasRembSupport()
    {
        return supportedFeatures.contains(DiscoveryUtil.FEATURE_REMB);
    }

    /**
     * Returns {@code true} iff this participant supports TCC.
     */
    public boolean hasTccSupport()
    {
        return supportedFeatures.contains(DiscoveryUtil.FEATURE_TCC);
    }

    /**
     * Returns {@code true} iff this participant supports RTX.
     */
    public boolean hasRtxSupport()
    {
        return supportedFeatures.contains(DiscoveryUtil.FEATURE_RTX);
    }

    /**
     * Returns {@code true} iff this participant supports RED for opus.
     */
    public boolean hasOpusRedSupport()
    {
        return supportedFeatures.contains(DiscoveryUtil.FEATURE_OPUS_RED);
    }

    /**
     * Rate limiting mechanism for session restart requests received from participants.
     * The rules ar as follows:
     * - must be at least 10 second gap between the requests
     * - no more than 3 requests within the last minute
     *
     * @return {@code true} if it's okay to process the request, as in it doesn't violate the current rate limiting
     * policy, or {@code false} if the request should be denied.
     */
    public boolean incrementAndCheckRestartRequests()
    {
        final Instant now = Instant.now(clock);
        Instant previousRequest = this.restartRequests.peekLast();

        if (previousRequest == null)
        {
            this.restartRequests.add(now);

            return true;
        }

        if (previousRequest.until(now, SECONDS) < 10)
        {
            return false;
        }

        // Allow only 3 requests within the last minute
        this.restartRequests.removeIf(requestTime -> requestTime.until(now, SECONDS) > 60);
        if (this.restartRequests.size() > 2)
        {
            return false;
        }

        this.restartRequests.add(now);

        return true;
    }

    /**
     * Returns <tt>true</tt> if RTP audio is supported by this peer.
     */
    public boolean hasAudioSupport()
    {
        return supportedFeatures.contains(DiscoveryUtil.FEATURE_AUDIO);
    }

    /**
     * Returns <tt>true</tt> if RTP audio can be muted for this peer.
     */
    public boolean hasAudioMuteSupport()
    {
        return supportedFeatures.contains(DiscoveryUtil.FEATURE_AUDIO_MUTE);
    }

    /**
     * Returns <tt>true</tt> if RTP video is supported by this peer.
     */
    public boolean hasVideoSupport()
    {
        return supportedFeatures.contains(DiscoveryUtil.FEATURE_VIDEO);
    }

    /**
     * Returns <tt>true</tt> if this peer supports DTLS/SCTP.
     */
    public boolean hasSctpSupport()
    {
        return supportedFeatures.contains(DiscoveryUtil.FEATURE_SCTP);
    }

    /**
     * Returns the endpoint ID for this participant in the videobridge(Colibri)
     * context.
     */
    public String getEndpointId()
    {
        return getEndpointId(roomMember);
    }

    /**
     * Returns the stats ID of the participant.
     *
     * @return the stats ID of the participant.
     */
    public String getStatId()
    {
        return roomMember.getStatsId();
    }

    /**
     * Returns the MUC JID of this <tt>Participant</tt>.
     *
     * @return full MUC address e.g. "room1@muc.server.net/nickname"
     */
    public EntityFullJid getMucJid()
    {
        return roomMember.getOccupantJid();
    }

    /**
     * Gets the sources advertised by this participant. They are stored in a common map by the conference.
     *
     * @return
     */
    @NotNull
    public ConferenceSourceMap getSources()
    {
        return conference == null ? new ConferenceSourceMap() : conference.getSourcesForParticipant(this);
    }

    /**
     * Add a set of remote sources, which are to be signaled to the remote side. The sources may be signaled
     * immediately, or queued to be signaled later.
     *
     * @param sources the sources to add.
     */
    public void addRemoteSources(ConferenceSourceMap sources)
    {
<<<<<<< HEAD
        if (hasSsrcRewritingSupport())
        {
            // Bridge will signal sources in this case.
            return;
        }

        if (!hasAudioSupport() || !hasVideoSupport())
=======
        synchronized (sourceSignaling)
>>>>>>> a8c89ac9
        {
            sourceSignaling.addSources(sources);
        }

        JingleSession jingleSession = getJingleSession();
        if (jingleSession == null)
        {
            logger.debug("No Jingle session yet, queueing source-add.");
            // No need to schedule, the sources will be signaled when the session is established.
            return;
        }

        synchronized (signalQueuedSourcesTaskSyncRoot)
        {
            scheduleSignalingOfQueuedSources();
        }
    }

    /**
     * Reset the set of sources that have been signaled to the participant.
     * @param sources set of remote sources to be signaled to the participant (pre-filtering!)
     * @return the set of sources that should be signaled in the initial offer (after filtering is applied!)
     */
    @NotNull
    public ConferenceSourceMap resetSignaledSources(@NotNull ConferenceSourceMap sources)
    {
        synchronized (sourceSignaling)
        {
            return sourceSignaling.reset(sources);
        }
    }

    /**
     * Schedule a task to signal all queued remote sources to the remote side. If a task is already scheduled, does
     * not schedule a new one (the existing task will send all latest queued sources).
     */
    private void scheduleSignalingOfQueuedSources()
    {
        int delayMs = ConferenceConfig.config.getSourceSignalingDelayMs(conference.getParticipantCount());
        synchronized (signalQueuedSourcesTaskSyncRoot)
        {
            if (signalQueuedSourcesTask == null)
            {
                logger.debug("Scheduling a task to signal queued remote sources after " + delayMs + " ms.");
                signalQueuedSourcesTask = TaskPools.getScheduledPool().schedule(() ->
                        {
                            synchronized (signalQueuedSourcesTaskSyncRoot)
                            {
                                sendQueuedRemoteSources();
                                signalQueuedSourcesTask = null;
                            }
                        },
                        delayMs,
                        TimeUnit.MILLISECONDS);
            }
        }
    }

    /**
     * Remove a set of remote sources, which are to be signaled as removed to the remote side. The sources may be
     * signaled immediately, or queued to be signaled later.
     *
     * @param sources the sources to remove.
     */
    public void removeRemoteSources(ConferenceSourceMap sources)
    {
<<<<<<< HEAD
        if (hasSsrcRewritingSupport())
        {
            // Bridge will signal sources in this case.
            return;
        }

        if (!hasAudioSupport() || !hasVideoSupport())
=======
        synchronized (sourceSignaling)
>>>>>>> a8c89ac9
        {
            sourceSignaling.removeSources(sources);
        }

        JingleSession jingleSession = getJingleSession();
        if (jingleSession == null)
        {
            logger.debug("No Jingle session yet, queueing source-remove.");
            // No need to schedule, the sources will be signaled when the session is established.
            return;
        }

        synchronized (signalQueuedSourcesTaskSyncRoot)
        {
            scheduleSignalingOfQueuedSources();
        }
    }

    /**
     * Signal any queued remote source modifications (either addition or removal) to the remote side.
     */
    public void sendQueuedRemoteSources()
    {
        OperationSetJingle jingle = conference.getJingle();
        if (jingle == null)
        {
            logger.error("Can not signal remote sources, no Jingle API available");
            return;
        }

        JingleSession jingleSession = getJingleSession();
        if (jingleSession == null)
        {
            logger.warn("Can not signal remote sources, Jingle session not established.");
            return;
        }

        boolean encodeSourcesAsJson
                = ConferenceConfig.config.getUseJsonEncodedSources() && supportsJsonEncodedSources();

        for (SourcesToAddOrRemove sourcesToAddOrRemove : sourceSignaling.update())
        {
            AddOrRemove action = sourcesToAddOrRemove.getAction();
            ConferenceSourceMap sources = sourcesToAddOrRemove.getSources();
            logger.info("Sending a queued source-" + action.toString().toLowerCase() + ", sources:" + sources);
            if (action == AddOrRemove.Add)
            {
                jingle.sendAddSourceIQ(sources, jingleSession, encodeSourcesAsJson);
            }
            else if (action == AddOrRemove.Remove)
            {
                jingle.sendRemoveSourceIQ(sources, jingleSession, encodeSourcesAsJson);
            }
        }
    }

    /**
     * Whether force-muting should be suppressed for this participant (it is a trusted participant and doesn't
     * support unmuting).
     */
    public boolean shouldSuppressForceMute()
    {
        return (getChatMember().isJigasi() && !hasAudioMuteSupport()) || getChatMember().isJibri();
    }

    /**
     * Checks whether this {@link Participant}'s role has moderator rights.
     */
    public boolean hasModeratorRights()
    {
        return MemberRoleKt.hasModeratorRights(roomMember.getRole());
    }

    @Override
    public String toString()
    {
        return "Participant[" + getMucJid() + "]@" + hashCode();
    }

    @NotNull
    public OrderedJsonObject getDebugState()
    {
        OrderedJsonObject o = new OrderedJsonObject();
        o.put("id", getEndpointId());
        o.put("source_signaling", sourceSignaling.getDebugState());
        o.put("invite_runnable", inviteRunnable != null ? "Running" : "Not running");
        //o.put("room_member", roomMember.getDebugState());
        o.put("jingle_session", jingleSession == null ? "null" : "not null");
        return o;
    }
}<|MERGE_RESOLUTION|>--- conflicted
+++ resolved
@@ -478,17 +478,13 @@
      */
     public void addRemoteSources(ConferenceSourceMap sources)
     {
-<<<<<<< HEAD
         if (hasSsrcRewritingSupport())
         {
             // Bridge will signal sources in this case.
             return;
         }
 
-        if (!hasAudioSupport() || !hasVideoSupport())
-=======
         synchronized (sourceSignaling)
->>>>>>> a8c89ac9
         {
             sourceSignaling.addSources(sources);
         }
@@ -555,17 +551,13 @@
      */
     public void removeRemoteSources(ConferenceSourceMap sources)
     {
-<<<<<<< HEAD
         if (hasSsrcRewritingSupport())
         {
             // Bridge will signal sources in this case.
             return;
         }
 
-        if (!hasAudioSupport() || !hasVideoSupport())
-=======
         synchronized (sourceSignaling)
->>>>>>> a8c89ac9
         {
             sourceSignaling.removeSources(sources);
         }
