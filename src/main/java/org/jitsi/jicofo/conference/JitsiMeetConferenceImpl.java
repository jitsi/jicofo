--- conflicted
+++ resolved
@@ -262,14 +262,8 @@
 
         this.jicofoServices = Objects.requireNonNull(JicofoServices.jicofoServicesSingleton);
         this.gid = gid;
-<<<<<<< HEAD
         this.jvbVersion = jvbVersion;
-
-        ColibriConfig colibriConfig = new ColibriConfig();
-        if (colibriConfig.getEnableColibri2())
-=======
         if (ColibriConfig.config.getEnableColibri2())
->>>>>>> aede9709
         {
             colibriSessionManager = new ColibriV2SessionManager(
                     jicofoServices.getXmppServices().getServiceConnection().getXmppConnection(),
