/*
 * Jicofo, the Jitsi Conference Focus.
 *
 * Copyright @ 2015-Present 8x8, Inc.
 *
 * Licensed under the Apache License, Version 2.0 (the "License");
 * you may not use this file except in compliance with the License.
 * You may obtain a copy of the License at
 *
 *     http://www.apache.org/licenses/LICENSE-2.0
 *
 * Unless required by applicable law or agreed to in writing, software
 * distributed under the License is distributed on an "AS IS" BASIS,
 * WITHOUT WARRANTIES OR CONDITIONS OF ANY KIND, either express or implied.
 * See the License for the specific language governing permissions and
 * limitations under the License.
 */
package org.jitsi.jicofo.conference;

import org.jetbrains.annotations.*;
import org.jetbrains.annotations.Nullable;
import org.jitsi.impl.protocol.xmpp.*;
import org.jitsi.jicofo.*;
import org.jitsi.jicofo.auth.*;
import org.jitsi.jicofo.bridge.*;
import org.jitsi.jicofo.conference.colibri.*;
import org.jitsi.jicofo.conference.source.*;
import org.jitsi.jicofo.lipsynchack.*;
import org.jitsi.jicofo.version.*;
import org.jitsi.jicofo.xmpp.*;
import org.jitsi.jicofo.xmpp.muc.*;
import org.jitsi.utils.*;
import org.jitsi.utils.logging2.*;
import org.jitsi.utils.logging2.Logger;
import org.jitsi.xmpp.extensions.jibri.*;
import org.jitsi.xmpp.extensions.jingle.*;

import org.jitsi.xmpp.extensions.jitsimeet.*;
import org.jitsi.jicofo.jigasi.*;
import org.jitsi.jicofo.jibri.*;
import org.jitsi.protocol.xmpp.*;

import org.jivesoftware.smack.packet.*;
import org.jxmpp.jid.*;

import java.time.Instant;
import java.util.*;
import java.util.concurrent.*;
import java.util.concurrent.atomic.*;
import java.util.logging.*;

import static org.jitsi.jicofo.conference.MuteResult.*;
import static org.jitsi.jicofo.xmpp.IqProcessingResult.*;

/**
 * Represents a Jitsi Meet conference. Manages the Jingle sessions with the
 * participants, as well as the COLIBRI session with the jitsi-videobridge
 * instances used for the conference.
 *
 * A note on synchronization: this class uses a lot of 'synchronized' blocks,
 * on 3 different objects {@link #participantLock}, {@code this} and {@code BridgeSession#octoParticipant}).
 *
 * This seems safe, but it is hard to maintain this way, and we should
 * re-factor to simplify.
 *
 * @author Pawel Domas
 * @author Boris Grozev
 */
public class JitsiMeetConferenceImpl
    implements JitsiMeetConference,
               RegistrationListener,
               JingleRequestHandler
{
    /**
     * A random generator.
     */
    private final static Random RANDOM = new Random();

    /**
     * Name of MUC room that is hosting Jitsi Meet conference.
     */
    @NotNull
    private final EntityBareJid roomName;

    /**
     * {@link ConferenceListener} that will be notified
     * about conference events.
     */
    private final JitsiMeetConferenceImpl.ConferenceListener listener;

    @NotNull
    private final Logger logger;

    /**
     * The instance of conference configuration.
     */
    @NotNull
    private final JitsiMeetConfig config;

    private final ChatRoomListener chatRoomListener = new ChatRoomListenerImpl();

    /**
     * Conference room chat instance.
     */
    private volatile ChatRoom chatRoom;

    /**
     * Operation set used to handle Jingle sessions with conference participants.
     */
    private OperationSetJingle jingle;

    /**
     * The list of all conference participants.
     */
    private final List<Participant> participants = new CopyOnWriteArrayList<>();

    /**
     * This lock is used to synchronise write access to {@link #participants}.
     */
    private final Object participantLock = new Object();

    /**
     * The {@link JibriRecorder} instance used to provide live streaming through
     * Jibri.
     */
    private JibriRecorder jibriRecorder;

    /**
     * The {@link JibriSipGateway} instance which provides video SIP gateway
     * services for this conference.
     */
    private JibriSipGateway jibriSipGateway;

    /**
     * The {@link TranscriberManager} who listens for participants requesting
     * transcription and, when necessary, dialing the transcriber instance.
     */
    private TranscriberManager transcriberManager;

    private ChatRoomRoleManager chatRoomRoleManager;

    /**
     * Indicates if this instance has been started (initialized).
     */
    private final AtomicBoolean started = new AtomicBoolean(false);

    /**
     * The time at which this conference was created.
     */
    private final Instant creationTime = Instant.now();

    /**
     * Whether at least one participant has joined this conference. This is exposed because to facilitate pruning
     * conferences without any participants (which uses a separate code path than conferences with participants).
     */
    private boolean hasHadAtLeastOneParticipant = false;

    /**
     * A timeout task which will terminate media session of the user who is
     * sitting alone in the room for too long.
     */
    private Future<?> singleParticipantTout;

    /**
     * Whether participants being invited to the conference as a result of joining (as opposed to having already
     * joined) should be invited with the "start audio muted" option.
     */
    private boolean startAudioMuted = false;

    /**
     * Whether participants being invited to the conference as a result of joining (as opposed to having already
     * joined) should be invited with the "start video muted" option.
     */
    private boolean startVideoMuted = false;

    /**
     * The name of shared Etherpad document. Is advertised through MUC Presence
     * by Jicofo user.
     */
    private final String etherpadName;

    /**
     * Maintains all colibri sessions for this conference.
     */
    private final ColibriSessionManager colibriSessionManager;

    /**
     * Listener for events from {@link #colibriSessionManager}.
     */
    private final ColibriSessionManagerListener colibriSessionManagerListener = new ColibriSessionManagerListener();

    /**
     * The conference properties that we advertise in presence in the XMPP MUC.
     */
    private final ConferenceProperties conferenceProperties = new ConferenceProperties();

    /**
     * See {@link JitsiMeetConference#includeInStatistics()}
     */
    private final boolean includeInStatistics;

    private final BridgeSelectorEventHandler bridgeSelectorEventHandler = new BridgeSelectorEventHandler();

    @NotNull private final JicofoServices jicofoServices;

    /**
     * Stores the sources advertised by all participants in the conference, mapped by their JID.
     */
    private final ValidatingConferenceSourceMap conferenceSources = new ValidatingConferenceSourceMap();

    /**
     * Whether the limit on the number of audio senders is currently hit.
     */
    private boolean audioLimitReached = false;

    /**
     * Whether the limit on the number of video senders is currently hit.
     */
    private boolean videoLimitReached = false;

    /**
     * Callback for colibri requests failing/succeeding.
     */
    private final ColibriRequestCallback colibriRequestCallback = new ColibriRequestCallbackImpl();

    /**
     * Creates new instance of {@link JitsiMeetConferenceImpl}.
     *
     * @param roomName name of MUC room that is hosting the conference.
     * @param listener the listener that will be notified about this instance
     *        events.
     * @param config the conference configuration instance.
     * @param logLevel (optional) the logging level to be used by this instance.
     *        See {@link #logger} for more details.
     */
    public JitsiMeetConferenceImpl(
            @NotNull EntityBareJid roomName,
            ConferenceListener listener,
            @NotNull JitsiMeetConfig config,
            Level logLevel,
            long gid,
            boolean includeInStatistics)
    {
        logger = new LoggerImpl(JitsiMeetConferenceImpl.class.getName(), logLevel);
        logger.addContext("room", roomName.toString());

        this.config = config;

        this.roomName = roomName;
        this.listener = listener;
        this.etherpadName = createSharedDocumentName();
        this.includeInStatistics = includeInStatistics;

        this.jicofoServices = Objects.requireNonNull(JicofoServices.jicofoServicesSingleton);
        this.colibriSessionManager
                = new ColibriSessionManager(jicofoServices, gid, this, colibriRequestCallback, logger);
        colibriSessionManager.addListener(colibriSessionManagerListener);

        logger.info("Created new conference.");
    }

    public JitsiMeetConferenceImpl(
            @NotNull EntityBareJid roomName,
            ConferenceListener listener,
            @NotNull JitsiMeetConfig config,
            Level logLevel,
            long gid)
    {
       this(roomName, listener, config, logLevel, gid, false);
    }

    /**
     * Starts conference focus processing, bind listeners and so on...
     *
     * @throws Exception if error occurs during initialization. Instance is
     *         considered broken in that case. Its stop method will be called
     *         before throwing the exception to perform deinitialization where
     *         possible. {@link ConferenceListener}s will be notified that this
     *         conference has ended.
     */
    public void start()
        throws Exception
    {
        if (!started.compareAndSet(false, true))
        {
            return;
        }

        try
        {
            XmppProvider clientXmppProvider = getClientXmppProvider();
            jingle = clientXmppProvider.getJingleApi();

            // Wraps OperationSetJingle in order to introduce our nasty "lip-sync" hack. Note that lip-sync will only
            // be used for clients that signal support (see Participant.hasLipSyncSupport).
            if (ConferenceConfig.config.enableLipSync())
            {
                jingle = new LipSyncHack(this, jingle, logger);
            }

            BridgeSelector bridgeSelector = jicofoServices.getBridgeSelector();
            bridgeSelector.addHandler(bridgeSelectorEventHandler);

            if (clientXmppProvider.isRegistered())
            {
                joinTheRoom();
            }

            clientXmppProvider.addRegistrationListener(this);

            JibriDetector jibriDetector = jicofoServices.getJibriDetector();
            if (jibriDetector != null)
            {
                jibriRecorder
                    = new JibriRecorder(
                            this,
                            jibriDetector,
                            logger);
            }

            JibriDetector sipJibriDetector = jicofoServices.getSipJibriDetector();
            if (sipJibriDetector != null)
            {
                jibriSipGateway
                    = new JibriSipGateway(
                            this,
                            sipJibriDetector,
                            logger);
            }
        }
        catch (Exception e)
        {
            try
            {
                stop();
            }
            catch (Exception x)
            {
                logger.warn("An exception was caught while invoking stop()", x);
            }

            throw e;
        }
    }

    /**
     * Stops the conference, disposes colibri channels and releases all
     * resources used by the focus.
     */
    public void stop()
    {
        if (!started.compareAndSet(true, false))
        {
            return;
        }

        if (jibriSipGateway != null)
        {
            try
            {
                jibriSipGateway.shutdown();
            }
            catch (Exception e)
            {
                logger.error("jibriSipGateway.shutdown error", e);
            }
            jibriSipGateway = null;
        }

        if (jibriRecorder != null)
        {
            try
            {
                jibriRecorder.shutdown();
            }
            catch (Exception e)
            {
                logger.error("jibriRecorder.shutdown error", e);
            }
            jibriRecorder = null;
        }

        getClientXmppProvider().removeRegistrationListener(this);

        BridgeSelector bridgeSelector = jicofoServices.getBridgeSelector();
        bridgeSelector.removeHandler(bridgeSelectorEventHandler);

        colibriSessionManager.removeListener(colibriSessionManagerListener);

        try
        {
            expireBridgeSessions();
        }
        catch (Exception e)
        {
            logger.error("disposeConference error", e);
        }

        try
        {
            leaveTheRoom();
        }
        catch (Exception e)
        {
            logger.error("leaveTheRoom error", e);
        }

        if (jingle != null)
        {
            try
            {
                jingle.terminateHandlersSessions(this);
            }
            catch (Exception e)
            {
                logger.error("terminateHandlersSessions error", e);
            }
        }

        logger.info("Stopped.");
        if (listener != null)
        {
            listener.conferenceEnded(this);
        }
    }

    /**
     * Returns <tt>true</tt> if the conference has been successfully started.
     */
    public boolean isStarted()
    {
        return started.get();
    }

    /**
     * Joins the conference room.
     *
     * @throws Exception if we have failed to join the room for any reason
     */
    private void joinTheRoom()
        throws Exception
    {
        logger.info("Joining " + roomName);

        chatRoom = getClientXmppProvider().findOrCreateRoom(roomName);
        chatRoom.addListener(chatRoomListener);

        AuthenticationAuthority authenticationAuthority = jicofoServices.getAuthenticationAuthority();
        if (authenticationAuthority != null)
        {
            chatRoomRoleManager = new AuthenticationRoleManager(chatRoom, authenticationAuthority);
            chatRoom.addListener(chatRoomRoleManager);
        }
        else if (ConferenceConfig.config.enableAutoOwner())
        {
            chatRoomRoleManager = new AutoOwnerRoleManager(chatRoom);
            chatRoom.addListener(chatRoomRoleManager);
        }

        transcriberManager = new TranscriberManager(
            jicofoServices.getXmppServices().getXmppConnectionByName(
                JigasiConfig.config.xmppConnectionName()
            ),
            this,
            jicofoServices.getXmppServices().getJigasiDetector(),
            logger);

        chatRoom.join();
        if (chatRoom.getMeetingId() != null)
        {
            logger.addContext("meeting_id", chatRoom.getMeetingId());
        }

        Collection<ExtensionElement> presenceExtensions = new ArrayList<>();

        // Advertise shared Etherpad document
        presenceExtensions.add(EtherpadPacketExt.forDocumentName(etherpadName));

        ComponentVersionsExtension versionsExtension = new ComponentVersionsExtension();
        versionsExtension.addComponentVersion(
                ComponentVersionsExtension.COMPONENT_FOCUS,
                CurrentVersionImpl.VERSION.toString());
        presenceExtensions.add(versionsExtension);

        setConferenceProperty(
            ConferenceProperties.KEY_SUPPORTS_SESSION_RESTART,
            Boolean.TRUE.toString(),
            false);

        presenceExtensions.add(ConferenceProperties.clone(conferenceProperties));

        // updates presence with presenceExtensions and sends it
        chatRoom.modifyPresence(null, presenceExtensions);
    }

    /**
     * Sets a conference property and sends an updated presence stanza in the
     * MUC.
     * @param key the key of the property.
     * @param value the value of the property.
     */
    private void setConferenceProperty(String key, String value)
    {
        setConferenceProperty(key, value, true);
    }

    /**
     * Sets a conference property and optionally (depending on
     * {@code updatePresence}) sends an updated presence stanza in the
     * MUC.
     * @param key the key of the property.
     * @param value the value of the property.
     * @param updatePresence {@code true} to send an updated presence stanza,
     * and {@code false} to only add the property locally. This is useful to
     * allow updating multiple properties but sending a single presence update.
     */
    private void setConferenceProperty(String key, String value, boolean updatePresence)
    {
        conferenceProperties.put(key, value);
        if (updatePresence && chatRoom != null)
        {
            chatRoom.setPresenceExtension(ConferenceProperties.clone(conferenceProperties), false);
        }
    }

    /**
     * Process the new number of audio senders reported by the chat room.
     */
    private void onNumAudioSendersChanged(int numAudioSenders)
    {
        boolean newValue = numAudioSenders >= ConferenceConfig.config.getMaxAudioSenders();
        if (audioLimitReached != newValue)
        {
            audioLimitReached = newValue;
            setConferenceProperty("audio-limit-reached", String.valueOf(audioLimitReached));
        }
    }

    /**
     * Process the new number of video senders reported by the chat room.
     */
    private void onNumVideoSendersChanged(int numVideoSenders)
    {
        boolean newValue = numVideoSenders >= ConferenceConfig.config.getMaxVideoSenders();
        if (videoLimitReached != newValue)
        {
            videoLimitReached = newValue;
            setConferenceProperty("video-limit-reached", String.valueOf(videoLimitReached));
        }
    }

    /**
     * Leaves the conference room.
     */
    private void leaveTheRoom()
    {
        if (chatRoom == null)
        {
            logger.error("Chat room already left!");
            return;
        }

        if (chatRoomRoleManager != null)
        {
            chatRoom.removeListener(chatRoomRoleManager);
            chatRoomRoleManager.stop();
        }
        if (transcriberManager != null)
        {
            transcriberManager.dispose();
            transcriberManager = null;
        }

        if (chatRoom.isJoined())
        {
            chatRoom.leave();
        }

        chatRoom.removeListener(chatRoomListener);
        chatRoom = null;
    }

    /**
     * Handles a new {@link ChatRoomMember} joining the {@link ChatRoom}: invites it as a {@link Participant} to the
     * conference if there are enough members.
     */
    private void onMemberJoined(@NotNull ChatRoomMember chatRoomMember)
    {
        synchronized (participantLock)
        {
            logger.info("Member joined:" + chatRoomMember.getName());
            getFocusManager().getStatistics().totalParticipants.incrementAndGet();
            hasHadAtLeastOneParticipant = true;

            // Are we ready to start ?
            if (!checkMinParticipants())
            {
                return;
            }

            // Cancel single participant timeout when someone joins ?
            cancelSingleParticipantTimeout();

            // Invite all not invited yet
            if (participants.size() == 0)
            {
                for (final ChatRoomMember member : chatRoom.getMembers())
                {
                    inviteChatMember(member, member == chatRoomMember);
                }
            }
            // Only the one who has just joined
            else
            {
                inviteChatMember(chatRoomMember, true);
            }
        }
    }


    /**
     * Adds a {@link ChatRoomMember} to the conference. Creates the
     * {@link Participant} instance corresponding to the {@link ChatRoomMember}.
     * established and videobridge channels being allocated.
     *
     * @param chatRoomMember the chat member to be invited into the conference.
     * @param justJoined whether the chat room member should be invited as a
     * result of just having joined (as opposed to e.g. another participant
     * joining triggering the invite).
     */
    private void inviteChatMember(ChatRoomMember chatRoomMember, boolean justJoined)
    {
        synchronized (participantLock)
        {
            // Participant already connected ?
            if (findParticipantForChatMember(chatRoomMember) != null)
            {
                return;
            }

            final Participant participant = new Participant(chatRoomMember, logger, this);

            participants.add(participant);
            inviteParticipant(participant, false, justJoined);
        }
    }

    /**
     * Invites a {@link Participant} to the conference. Selects the bridge to use and starts a new
     * {@link ParticipantChannelAllocator} to allocate COLIBRI channels and initiate
     * a Jingle session with the {@link Participant}.
     * @param participant the participant to invite.
     * @param reInvite whether the participant is to be re-invited or invited for the first time.
     */
    private void inviteParticipant(@NotNull Participant participant, boolean reInvite, boolean justJoined)
    {
        // Colibri channel allocation and jingle invitation take time, so schedule them on a separate thread.
        ParticipantChannelAllocator channelAllocator = new ParticipantChannelAllocator(
                this,
                colibriRequestCallback,
                colibriSessionManager,
                participant,
                startAudioMuted,
                startVideoMuted,
                reInvite,
                logger
        );

        participant.setChannelAllocator(channelAllocator);
        TaskPools.getIoPool().execute(channelAllocator);
    }

    @NotNull
    ConferenceSourceMap getSourcesForParticipant(@NotNull Participant participant)
    {
        EndpointSourceSet participantSourcesSet = conferenceSources.get(participant.getMucJid());
        ConferenceSourceMap participantSourceMap
                = participantSourcesSet == null
                    ? new ConferenceSourceMap()
                    : new ConferenceSourceMap(participant.getMucJid(), participantSourcesSet);
        return participantSourceMap.unmodifiable();
    }

    /**
     * Returns true if {@code participant} should be invited with the "start audio muted" option given that they just
     * joined or are being re-invited (depending on the value of {@code justJoined}.
     */
    private boolean hasToStartAudioMuted(@NotNull Participant participant, boolean justJoined)
    {
        if (startAudioMuted && justJoined)
        {
            return true;
        }

        Integer startAudioMutedInt = config.getStartAudioMuted();
        return startAudioMutedInt != null && participant.getChatMember().getJoinOrderNumber() > startAudioMutedInt;
    }

    /**
     * Returns true if {@code participant} should be invited with the "start video muted" option given that they just
     * joined or are being re-invited (depending on the value of {@code justJoined}.
     */
    private boolean hasToStartVideoMuted(@NotNull Participant participant, boolean justJoined)
    {
        if (startVideoMuted && justJoined)
        {
            return true;
        }

<<<<<<< HEAD
        Integer startVideoMutedInt = config.getStartVideoMuted();
        return startVideoMutedInt != null && participant.getChatMember().getJoinOrderNumber() > startVideoMutedInt;
=======
        return null;
    }

    /**
     * @return the {@link BridgeSession} instance used by this
     * {@link JitsiMeetConferenceImpl} which corresponds to a particular
     * jitsi-videobridge instance represented by its JID, or
     * {@code null} if the {@link Bridge} is not currently used in this
     * conference.
     * @param jid the XMPP JID which represents a particular
     * jitsi-videobridge instance for which to return the {@link BridgeSession}.
     */
    private BridgeSession findBridgeSession(Jid jid)
    {
        synchronized (bridges)
        {
            for (BridgeSession bridgeSession : bridges)
            {
                if (bridgeSession.bridge.getJid().equals(jid))
                {
                    return bridgeSession;
                }
            }
        }

        return null;
    }

    /**
     * Returns array of boolean values that indicates whether the last
     * participant have to start video or audio muted.
     * @param participant the participant
     * @param justJoined indicates whether the participant joined the room now
     * or he was in the room before.
     * @return array of boolean values that indicates whether the last
     * participant have to start video or audio muted. The first element
     * should be associated with the audio and the second with video.
     */
    private boolean[] hasToStartMuted(Participant participant, boolean justJoined)
    {
        final boolean[] startMuted = new boolean[] {false, false};
        if (this.startMuted != null && this.startMuted[0] && justJoined)
        {
            startMuted[0] = true;
        }

        if (this.startMuted != null && this.startMuted[1] && justJoined)
        {
            startMuted[1] = true;
        }

        if (startMuted[0] && startMuted[1])
        {
            return startMuted;
        }

        int participantNumber
            = participant != null
                    ? participant.getChatMember().getJoinOrderNumber()
                    : participants.size();

        if (!startMuted[0])
        {
            int limit = ConferenceConfig.config.getMaxAudioSenders();
            Integer startAudioMuted = config.getStartAudioMuted();
            if (startAudioMuted != null)
            {
                limit = Math.min(limit, startAudioMuted);
            }
            startMuted[0] = (participantNumber > limit);
        }

        if (!startMuted[1])
        {
            int limit = ConferenceConfig.config.getMaxVideoSenders();
            Integer startVideoMuted = config.getStartVideoMuted();
            if (startVideoMuted != null)
            {
                limit = Math.min(limit, startVideoMuted);
            }
            startMuted[1] = (participantNumber > limit);
        }

        return startMuted;
>>>>>>> 6df56004
    }

    /**
     * Returns {@code true} if there are enough participants in the room to start a conference.
     */
    private boolean checkMinParticipants()
    {
        int minParticipants = ConferenceConfig.config.getMinParticipants();
        ChatRoom chatRoom = getChatRoom();
        return chatRoom != null && chatRoom.getMembersCount() >= minParticipants;
    }

    /**
     * Destroys the MUC room and deletes the conference which results in all
     * participant being removed from the XMPP chat room.
     * @param reason the reason text that will be advertised to all
     *               participants upon exit.
     */
    public void destroy(String reason)
    {
        if (chatRoom == null)
        {
            logger.error("Unable to destroy conference MUC room, not joined");
            return;
        }

        chatRoom.destroy(reason, null);
    }

    /**
     * Expires all COLIBRI conferences.
     */
    private void expireBridgeSessions()
    {
        // If the conference is being disposed the timeout is not needed
        // anymore
        cancelSingleParticipantTimeout();

        colibriSessionManager.expireAll();
    }

    private void onMemberKicked(ChatRoomMember chatRoomMember)
    {
        synchronized (participantLock)
        {
            logger.info("Member kicked: " + chatRoomMember.getName());

            onMemberLeft(chatRoomMember);
        }
    }

    private void onMemberLeft(ChatRoomMember chatRoomMember)
    {
        synchronized (participantLock)
        {
            logger.info("Member left:" + chatRoomMember.getName());
            Participant leftParticipant = findParticipantForChatMember(chatRoomMember);
            if (leftParticipant != null)
            {
                // We don't send source-remove, because the participant leaving the MUC will notify other participants
                // that the sources need to be removed (and we want to minimize signaling in large conferences).
                terminateParticipant(
                        leftParticipant,
                        Reason.GONE,
                        null,
                        /* no need to send session-terminate - gone */ false,
                        /* no need to send source-remove */ false);
            }
            else
            {
                logger.warn("Participant not found for " + chatRoomMember.getName()
                        + ". Terminated already or never started?");
            }

            if (participants.size() == 1)
            {
                rescheduleSingleParticipantTimeout();
            }
            else if (participants.size() == 0)
            {
                expireBridgeSessions();
            }
        }

        if (chatRoom == null || chatRoom.getMembersCount() == 0)
        {
            stop();
        }
    }

    private void terminateParticipant(
            Participant participant,
            Reason reason,
            String message,
            boolean sendSessionTerminate,
            boolean sendSourceRemove)
    {
        logger.info(String.format(
                "Terminating %s, reason: %s, send session-terminate: %s",
                participant.getChatMember().getName(),
                reason,
                sendSessionTerminate));

        synchronized (participantLock)
        {
            if (participant.isSessionEstablished())
            {
                JingleSession jingleSession = participant.getJingleSession();

                jingle.terminateSession(jingleSession, reason, message, sendSessionTerminate);

                EndpointSourceSet participantSources = participant.getSources().get(participant.getMucJid());
                if (participantSources != null)
                {
                    removeSources(
                            participant,
                            participantSources,
                            false /* no JVB update - will expire */,
                            sendSourceRemove);
                }

                participant.setJingleSession(null);
            }

            boolean removed = participants.remove(participant);
            logger.info("Removed participant " + participant.getChatMember().getName() + " removed=" + removed);
        }

        colibriSessionManager.removeParticipant(participant);
    }

    @Override
    public void registrationChanged(boolean registered)
    {
        if (registered)
        {
            logger.info("XMPP reconnected");
            if (chatRoom == null)
            {
                try
                {
                    joinTheRoom();
                }
                catch (Exception e)
                {
                    logger.error("Failed to join the room: " + roomName, e);

                    stop();
                }
            }
        }
        else
        {
            logger.info("XMPP disconnected.");
            stop();
        }
    }

    private Participant findParticipantForJingleSession(JingleSession jingleSession)
    {
        for (Participant participant : participants)
        {
            if (participant.getChatMember().getOccupantJid().equals(jingleSession.getAddress()))
            {
                return participant;
            }
        }
        return null;
    }

    private Participant findParticipantForChatMember(ChatRoomMember chatMember)
    {
        for (Participant participant : participants)
        {
            if (participant.getChatMember().equals(chatMember))
            {
                return participant;
            }
        }
        return null;
    }

    public Participant findParticipantForRoomJid(Jid roomJid)
    {
        for (Participant participant : participants)
        {
            if (participant.getChatMember().getOccupantJid().equals(roomJid))
            {
                return participant;
            }
        }
        return null;
    }

    @Override
    public MemberRole getRoleForMucJid(Jid mucJid)
    {
        if (chatRoom == null)
        {
            return null;
        }

        for (ChatRoomMember member : chatRoom.getMembers())
        {
            if (member.getOccupantJid().equals(mucJid))
            {
                return member.getRole();
            }
        }
        return null;
    }

    /**
     * Callback called when 'session-accept' is received from invited
     * participant.
     *
     * {@inheritDoc}
     */
    @Override
    public StanzaError onSessionAccept(@NotNull JingleSession jingleSession, List<ContentPacketExtension> answer)
    {
        logger.info("Receive session-accept from " + jingleSession.getAddress());

        return onSessionAcceptInternal(jingleSession, answer);
    }

    /**
     * Will re-allocate channels on the bridge for participant who signals ICE
     * state 'failed'. New transport is sent in the 'transport-info' message
     * similar to the conference migration scenario.
     *
     * {@inheritDoc}
     */
    @Override
    public StanzaError onSessionInfo(@NotNull JingleSession session, JingleIQ iq)
    {
        Jid address = session.getAddress();
        Participant participant = findParticipantForJingleSession(session);

        // FIXME: (duplicate) there's very similar logic in onSessionAccept
        if (participant == null)
        {
            String errorMsg = "No session for " + address;
            logger.warn(errorMsg);
            return StanzaError.from(StanzaError.Condition.item_not_found, errorMsg).build();
        }

        IceStatePacketExtension iceStatePE = iq.getExtension(IceStatePacketExtension.class);
        String iceState = iceStatePE != null ? iceStatePE.getText() : null;

        if (!"failed".equalsIgnoreCase(iceState))
        {
            logger.info(String.format("Ignored ice-state %s from %s", iceState, address));

            return null;
        }

        BridgeSessionPacketExtension bsPE = getBridgeSessionPacketExtension(iq);
        String bridgeSessionId = bsPE != null ? bsPE.getId() : null;
        String existingBridgeSessionId = colibriSessionManager.getBridgeSessionId(participant);
        if (Objects.equals(bridgeSessionId, existingBridgeSessionId))
        {
            logger.info(String.format(
                    "Received ICE failed notification from %s, bridge-session ID: %s",
                    address,
                    bridgeSessionId));
            reInviteParticipant(participant);
        }
        else
        {
            logger.info(String.format(
                    "Ignored ICE failed notification for invalid session, participant: %s, bridge session ID: %s",
                    address,
                    bridgeSessionId));
        }
        listener.participantIceFailed();

        return null;
    }

    private BridgeSessionPacketExtension getBridgeSessionPacketExtension(@NotNull IQ iq)
    {
        return iq.getExtension(BridgeSessionPacketExtension.class);
    }

    /**
     * Handles 'session-terminate' received from the client.
     *
     * {@inheritDoc}
     */
    @Override
    public StanzaError onSessionTerminate(JingleSession session, JingleIQ iq)
    {
        Participant participant = findParticipantForJingleSession(session);

        // FIXME: (duplicate) there's very similar logic in onSessionAccept/onSessionInfo
        if (participant == null)
        {
            String errorMsg = "No participant for " + session.getAddress();
            logger.warn(errorMsg);
            return StanzaError.from(StanzaError.Condition.item_not_found, errorMsg).build();
        }

        BridgeSessionPacketExtension bsPE = getBridgeSessionPacketExtension(iq);
        String bridgeSessionId = bsPE != null ? bsPE.getId() : null;
        String existingBridgeSessionId = colibriSessionManager.getBridgeSessionId(participant);
        boolean restartRequested = bsPE != null && bsPE.isRestart();

        if (restartRequested)
        {
            listener.participantRequestedRestart();
        }

        if (!Objects.equals(bridgeSessionId, existingBridgeSessionId))
        {
            logger.info(String.format(
                    "Ignored session-terminate for invalid session: %s, bridge session ID: %s restart: %s",
                    participant,
                    bridgeSessionId,
                    restartRequested));

            return StanzaError.from(StanzaError.Condition.item_not_found, "invalid bridge session ID").build();
        }

        logger.info(String.format(
                "Received session-terminate from %s, bridge-session ID: %s, restart: %s",
                participant,
                bridgeSessionId,
                restartRequested));

        synchronized (participantLock)
        {
            terminateParticipant(
                    participant,
                    null,
                    null,
                    /* do not send session-terminate */ false,
                    /* do send source-remove */ true);

            if (restartRequested)
            {
                if (participant.incrementAndCheckRestartRequests())
                {
                    participants.add(participant);
                    inviteParticipant(participant, false, false);
                }
                else
                {
                    logger.warn(String.format("Rate limiting %s for restart requests", participant));

                    return StanzaError.from(StanzaError.Condition.resource_constraint, "rate-limited").build();
                }
            }
        }

        return null;
    }

    /**
     * Advertises new sources across all conference participants by using
     * 'source-add' Jingle notification.
     *
     * @param sourceOwner the <tt>Participant</tt> who owns the sources.
     * @param sources the sources to propagate.
     */
    private void propagateNewSources(Participant sourceOwner, ConferenceSourceMap sources)
    {
        final ConferenceSourceMap finalSources = sources
                .copy()
                .strip(ConferenceConfig.config.stripSimulcast(), true)
                .unmodifiable();
        if (finalSources.isEmpty())
        {
            logger.debug("No new sources to propagate.");
            return;
        }

        participants.stream()
            .filter(otherParticipant -> otherParticipant != sourceOwner)
            .forEach(participant -> participant.addRemoteSources(finalSources));
    }


    /**
     * Callback called when we receive 'transport-info' from conference
     * participant. The info is forwarded to the videobridge at this point.
     *
     * {@inheritDoc}
     */
    @Override
    public void onTransportInfo(JingleSession session, List<ContentPacketExtension> contentList)
    {
        Participant participant = findParticipantForJingleSession(session);
        if (participant == null)
        {
            logger.warn("Failed to process transport-info, no session for: " + session.getAddress());
            return;
        }

        colibriSessionManager.updateTransportInfo(participant, contentList);
    }

    /**
     * 'transport-accept' message is received by the focus after it has sent
     * 'transport-replace' which is supposed to move the conference to another
     * bridge. It means that the client has accepted new transport.
     *
     * {@inheritDoc}
     */
    @Override
    public StanzaError onTransportAccept(@NotNull JingleSession jingleSession, List<ContentPacketExtension> contents)
    {
        logger.info("Received transport-accept from " + jingleSession.getAddress());

        // We basically do the same processing as with session-accept by just
        // forwarding transport/rtp information to the bridge + propagate the
        // participants sources & source groups to remote bridges.
        return onSessionAcceptInternal(jingleSession, contents);
    }

    /**
     * Message sent by the client when for any reason it's unable to handle
     * 'transport-replace' message.
     *
     * {@inheritDoc}
     */
    @Override
    public void onTransportReject(@NotNull JingleSession jingleSession, JingleIQ reply)
    {
        Participant p = findParticipantForJingleSession(jingleSession);
        if (p == null)
        {
            logger.warn("No participant for " + jingleSession);
            return;
        }

        // We could expire channels immediately here, but we're leaving them to
        // auto expire on the bridge or we're going to do that when user leaves
        // the MUC anyway
        logger.error("Participant has rejected our transport offer: " + p.getChatMember().getName()
                + ", response: " + reply.toXML());
    }

    /**
     * Callback called when we receive 'source-add' notification from conference
     * participant. New sources received are advertised to active participants.
     * If some participant does not have Jingle session established yet then
     * those sources are scheduled for future update.
     *
     * {@inheritDoc}
     */
    @Override
    public StanzaError onAddSource(@NotNull JingleSession jingleSession, List<ContentPacketExtension> contents)
    {
        Jid address = jingleSession.getAddress();
        Participant participant = findParticipantForJingleSession(jingleSession);
        if (participant == null)
        {
            String errorMsg = "no session for " + address;
            logger.warn(errorMsg);
            return StanzaError.from(StanzaError.Condition.item_not_found, errorMsg).build();
        }

        String participantId = participant.getEndpointId();
        EndpointSourceSet sourcesAdvertised;
        ConferenceSourceMap sourcesAccepted;
        try
        {
            sourcesAdvertised = EndpointSourceSet.fromJingle(contents);
            sourcesAccepted = conferenceSources.tryToAdd(participant.getMucJid(), sourcesAdvertised);
        }
        catch (ValidationFailedException e)
        {
            logger.error("Error adding SSRCs from: " + address + ": " + e.getMessage());
            return StanzaError.from(StanzaError.Condition.bad_request, e.getMessage()).build();
        }

        boolean rejectedAudioSource = sourcesAdvertised.getHasAudio() &&
            chatRoom.getAudioSendersCount() >= ConferenceConfig.config.getMaxAudioSenders();

        if (rejectedAudioSource ||
            sourcesAdvertised.getHasVideo() &&
            chatRoom.getVideoSendersCount() >= ConferenceConfig.config.getMaxVideoSenders())
        {
            String errorMsg = "Source add rejected. Maximum number of " +
                (rejectedAudioSource ? "audio" : "video") + " senders reached.";
            logger.warn(() -> participantId + ": " + errorMsg);
            return StanzaError.from(StanzaError.Condition.resource_constraint, errorMsg).build();
        }

        logger.debug(() -> "Received source-add from " + participantId + ": " + sourcesAdvertised);
        logger.debug(() -> "Accepted sources from " + participantId + ": " + sourcesAccepted);

        if (sourcesAccepted.isEmpty())
        {
            logger.warn("Stop processing source-add, no new sources added: " + participantId);
            return null;
        }

        // Updates source groups on the bridge
        // We may miss the notification, but the state will be synced up
        // after conference has been relocated to the new bridge
        colibriSessionManager.addSources(participant, sourcesAccepted);

        propagateNewSources(participant, sourcesAccepted);

        return null;
    }

    /**
     * Callback called when we receive 'source-remove' notification from
     * conference participant. New sources received are advertised to active
     * participants. If some participant does not have Jingle session
     * established yet then those sources are scheduled for future update.
     *
     * {@inheritDoc}
     */
    @Override
    public StanzaError onRemoveSource(@NotNull JingleSession sourceJingleSession, List<ContentPacketExtension> contents)
    {
        EndpointSourceSet sourcesRequestedToBeRemoved = EndpointSourceSet.fromJingle(contents);

        Participant participant = findParticipantForJingleSession(sourceJingleSession);
        if (participant == null)
        {
            logger.warn("No participant for jingle-session: " + sourceJingleSession);
            return StanzaError.from(StanzaError.Condition.bad_request, "No associated participant").build();
        }
        else
        {
            return removeSources(participant, sourcesRequestedToBeRemoved, true, true);
        }
    }

    /**
     * Updates the RTP description, transport and propagates sources and source
     * groups of a participant that sends the session-accept or transport-accept
     * Jingle IQs.
     */
    private StanzaError onSessionAcceptInternal(
            @NotNull JingleSession jingleSession, List<ContentPacketExtension> contents)
    {
        Participant participant = findParticipantForJingleSession(jingleSession);
        Jid participantJid = jingleSession.getAddress();

        if (participant == null)
        {
            String errorMsg = "No participant found for: " + participantJid;
            logger.warn(errorMsg);
            return StanzaError.from(StanzaError.Condition.item_not_found, errorMsg).build();
        }

        if (participant.getJingleSession() != null && participant.getJingleSession() != jingleSession)
        {
            //FIXME: we should reject it ?
            logger.error("Reassigning jingle session for participant: " + participantJid);
        }

        participant.setJingleSession(jingleSession);

        // Extract and store various session information in the Participant
        colibriSessionManager.setRtpDescriptionMap(participant, contents);
        colibriSessionManager.addTransportFromJingle(participant, contents);

        String participantId = participant.getEndpointId();
        EndpointSourceSet sourcesAdvertised = EndpointSourceSet.fromJingle(contents);
        if (logger.isDebugEnabled())
        {
            logger.debug("Received initial sources from " + participantId + ": " + sourcesAdvertised);
        }
        if (sourcesAdvertised.isEmpty() && ConferenceConfig.config.injectSsrcForRecvOnlyEndpoints())
        {
            // We inject an SSRC in order to ensure that the participant has
            // at least one SSRC advertised. Otherwise, non-local bridges in the
            // conference will not be aware of the participant.
            long ssrc = RANDOM.nextInt() & 0xffff_ffffL;
            logger.info(participant + " did not advertise any SSRCs. Injecting " + ssrc);
            sourcesAdvertised = new EndpointSourceSet(new Source(ssrc, MediaType.AUDIO, null, null, true));
        }
        ConferenceSourceMap sourcesAccepted;
        try
        {
            sourcesAccepted = conferenceSources.tryToAdd(participantJid, sourcesAdvertised);
        }
        catch (ValidationFailedException e)
        {
            logger.error("Error processing session-accept from: " + participantJid +": " + e.getMessage());

            return StanzaError.from(StanzaError.Condition.bad_request, e.getMessage()).build();
        }
        logger.info("Accepted initial sources from " + participantId + ": " + sourcesAccepted);

        // Update channel info - we may miss update during conference restart,
        // but the state will be synced up after channels are allocated for this
        // participant on the new bridge
        colibriSessionManager.updateSources(participant, sourcesAccepted);

        // Propagate [participant]'s sources to the other participants.
        propagateNewSources(participant, sourcesAccepted);
        // Now that the Jingle session is ready, signal any sources from other participants to [participant].
        participant.sendQueuedRemoteSources();

        return null;
    }


    /**
     * Removes sources from the conference.
     *
     * @param participant the participant that owns the sources to be removed.
     * @param sourcesRequestedToBeRemoved the sources that an endpoint requested to be removed from the conference.
     * @param updateColibri tells whether or not sources update request should be sent to the bridge.
     * @param sendSourceRemove Whether to send source-remove IQs to the remaining participants.
     */
    private StanzaError removeSources(
            @NotNull Participant participant,
            EndpointSourceSet sourcesRequestedToBeRemoved,
            boolean updateColibri,
            boolean sendSourceRemove)
    {
        Jid participantJid = participant.getMucJid();
        ConferenceSourceMap sourcesAcceptedToBeRemoved;
        try
        {
            sourcesAcceptedToBeRemoved = conferenceSources.tryToRemove(participantJid, sourcesRequestedToBeRemoved);
        }
        catch (ValidationFailedException e)
        {
            logger.error("Error removing SSRCs from: " + participantJid + ": " + e.getMessage());
            return StanzaError.from(StanzaError.Condition.bad_request, e.getMessage()).build();
        }

        String participantId = participant.getEndpointId();
        logger.debug(
                () -> "Received source removal request from " + participantId + ": " + sourcesRequestedToBeRemoved);
        logger.debug(() -> "Accepted sources to remove from " + participantId + ": " + sourcesAcceptedToBeRemoved);

        if (sourcesAcceptedToBeRemoved.isEmpty())
        {
            logger.warn(
                    "No sources or groups to be removed from " + participantId
                            + ". The requested sources to remove: " + sourcesRequestedToBeRemoved);
            return null;
        }

        if (updateColibri)
        {
            colibriSessionManager.removeSources(participant, sourcesAcceptedToBeRemoved);
        }

        if (sendSourceRemove)
        {
            sendSourceRemove(sourcesAcceptedToBeRemoved, participant);
        }

        return null;
    }

    /**
     * Send a source-remove message to all participant except for {@code except}.
     * @param sources the sources to be contained in the source-remove message.
     * @param except a participant to not send a source-remove to.
     */
    private void sendSourceRemove(ConferenceSourceMap sources, Participant except)
    {
        final ConferenceSourceMap finalSources = sources
                .copy()
                .strip(ConferenceConfig.config.stripSimulcast(), true)
                .unmodifiable();
        if (finalSources.isEmpty())
        {
            logger.debug("No sources to remove.");
            return;
        }

        participants.stream()
                .filter(participant -> participant != except)
                .forEach(participant -> participant.removeRemoteSources(finalSources));
    }

    /**
     * @return all sources in the conference.
     */
    @NotNull
    public ConferenceSourceMap getSources()
    {
        return conferenceSources.unmodifiable();
    }

    /**
     * {@inheritDoc}
     */
    @Override
    @NotNull
    public EntityBareJid getRoomName()
    {
        return roomName;
    }

    @NotNull
    public XmppProvider getClientXmppProvider()
    {
        return jicofoServices.getXmppServices().getClientConnection();
    }

    public ChatRoomMember findMember(Jid from)
    {
        return chatRoom == null ? null : chatRoom.findChatMember(from);
    }

    /**
     * Return the time this conference was created.
     */
    public Instant getCreationTime()
    {
        return creationTime;
    }

    public boolean hasHadAtLeastOneParticipant()
    {
        return hasHadAtLeastOneParticipant;
    }

    /**
     * Returns <tt>OperationSetJingle</tt> for the XMPP connection used in this <tt>JitsiMeetConference</tt> instance.
     */
    public OperationSetJingle getJingle()
    {
        return jingle;
    }

    /**
     * {@inheritDoc}
     */
    @Override
    @NotNull
    public MuteResult handleMuteRequest(Jid muterJid, Jid toBeMutedJid, boolean doMute, MediaType mediaType)
    {
        if (muterJid != null)
        {
            Participant muter = findParticipantForRoomJid(muterJid);
            if (muter == null)
            {
                logger.warn("Muter participant not found, jid=" + muterJid);
                return MuteResult.ERROR;
            }
            // Only moderators can mute others
            if (!muterJid.equals(toBeMutedJid) && !MemberRoleKt.hasModeratorRights(muter.getChatMember().getRole()))
            {
                logger.warn("Mute not allowed for non-moderator " + muterJid);
                return MuteResult.NOT_ALLOWED;
            }
        }

        Participant participant = findParticipantForRoomJid(toBeMutedJid);
        if (participant == null)
        {
            logger.warn("Participant to be muted not found, jid=" + toBeMutedJid);
            return MuteResult.ERROR;
        }

        // process unmuting
        if (!doMute)
        {
            // do not allow unmuting other participants even for the moderator
            if (muterJid == null || !muterJid.equals(toBeMutedJid))
            {
                logger.warn("Unmute not allowed, muterJid=" + muterJid + ", toBeMutedJid=" + toBeMutedJid);
                return MuteResult.NOT_ALLOWED;
            }
            // Moderators are allowed to unmute without being in the whitelist
            else if (!participant.hasModeratorRights()
                && !this.chatRoom.isMemberAllowedToUnmute(toBeMutedJid, mediaType))
            {
                logger.warn("Unmute not allowed due to av moderation for jid=" + toBeMutedJid);
                return MuteResult.NOT_ALLOWED;
            }
        }

        if (doMute
            && participant.getChatMember().isJigasi()
            && !participant.hasAudioMuteSupport())
        {
            logger.warn("Mute not allowed, toBeMuted is jigasi.");
            return MuteResult.NOT_ALLOWED;
        }


        if (doMute && participant.getChatMember().isJibri())
        {
            logger.warn("Mute not allowed, toBeMuted is jibri.");
            return MuteResult.NOT_ALLOWED;
        }

        logger.info("Will " + (doMute ? "mute" : "unmute") + " " + toBeMutedJid + " on behalf of " + muterJid
            + " for " + mediaType);

        boolean succeeded = colibriSessionManager.mute(participant, doMute, mediaType);

        if (!succeeded)
        {
            logger.warn("Failed to mute colibri channels for " + participant);
        }
        else
        {
            participant.setMuted(mediaType, doMute);
        }

        return succeeded ? MuteResult.SUCCESS : MuteResult.ERROR;
    }

    /**
     * {@inheritDoc}
     */
    public void muteAllParticipants(MediaType mediaType)
    {
        Iterable<Participant> participantsToMute;
        synchronized (participantLock)
        {
            participantsToMute = new ArrayList<>(participants);
        }

        for (Participant participant : participantsToMute)
        {
            muteParticipant(participant, mediaType);
        }
    }

    /**
     * Mutes a participant (no-op if the participant is already muted).
     * @param participant the participant to mute.
     * @param mediaType the media type for the operation.
     */
    public void muteParticipant(Participant participant, MediaType mediaType)
    {
        if (participant.isMuted(mediaType))
        {
            return;
        }

        MuteResult result = handleMuteRequest(null, participant.getMucJid(), true, mediaType);
        if (result == SUCCESS)
        {
            IQ muteIq = null;
            if (mediaType == MediaType.AUDIO)
            {
                MuteIq muteStatusUpdate = new MuteIq();
                muteStatusUpdate.setType(IQ.Type.set);
                muteStatusUpdate.setTo(participant.getMucJid());

                muteStatusUpdate.setMute(true);

                muteIq = muteStatusUpdate;
            }
            else if (mediaType == MediaType.VIDEO)
            {
                MuteVideoIq muteStatusUpdate = new MuteVideoIq();
                muteStatusUpdate.setType(IQ.Type.set);
                muteStatusUpdate.setTo(participant.getMucJid());

                muteStatusUpdate.setMute(true);

                muteIq = muteStatusUpdate;
            }

            if (muteIq != null)
            {
                UtilKt.tryToSendStanza(getClientXmppProvider().getXmppConnection(), muteIq);
            }
        }
    }

    /**
     * Returns current participants count. A participant is chat member who has
     * some videobridge and media state assigned(not just raw chat room member).
     * For example chat member which belongs to the focus never becomes
     * a participant.
     */
    public int getParticipantCount()
    {
        return participants.size();
    }

    /**
     * Conference ID.
     */
    public long getId()
    {
        return colibriSessionManager.getGid();
    }

    private void onBridgeUp(Jid bridgeJid)
    {
        // Check if we're not shutting down
        if (!started.get())
        {
            return;
        }

        //TODO: if one of our bridges failed, we should have invited its
        // participants to another one. Here we should re-invite everyone if
        // the conference is not running (e.g. there was a single bridge and
        // it failed, then in was brought up).
        if (chatRoom != null && checkMinParticipants() && colibriSessionManager.bridgeCount() == 0)
        {
            logger.info("New bridge available, will try to restart: " + bridgeJid);

            synchronized (participantLock)
            {
                reInviteParticipants(participants);
            }
        }
    }

    /**
     * Handles the case of some bridges in the conference becoming non-operational.
     * @param bridgeJids the JIDs of the bridges that are non-operational.
     */
    private void onMultipleBridgesDown(Set<Jid> bridgeJids)
    {
        List<Participant> participantsToReinvite = colibriSessionManager.bridgesDown(bridgeJids);

        if (!participantsToReinvite.isEmpty())
        {
            listener.participantsMoved(participantsToReinvite.size());
            reInviteParticipants(participantsToReinvite);
        }
    }

    /**
     * A callback called by {@link ParticipantChannelAllocator} when
     * establishing the Jingle session with its participant fails.
     * @param channelAllocator the channel allocator which failed.
     */
    public void onInviteFailed(ParticipantChannelAllocator channelAllocator)
    {
        terminateParticipant(
                channelAllocator.getParticipant(),
                Reason.GENERAL_ERROR,
                "jingle session failed",
                /* send session-terminate */ true,
                /* send source-remove */ true);
    }

    /**
     * {@inheritDoc}
     */
    @Override
    public ChatRoom getChatRoom()
    {
        return chatRoom;
    }

    /**
     * Returns config for this conference.
     * @return <tt>JitsiMeetConfig</tt> instance used in this conference.
     */
    @NotNull
    public JitsiMeetConfig getConfig()
    {
        return config;
    }

    /**
     * Creates the shared document name by either using the conference room name
     * or a random string, depending on configuration.
     *
     * @return the shared document name.
     */
    private String createSharedDocumentName()
    {
        if (ConferenceConfig.config.useRandomSharedDocumentName())
        {
            return UUID.randomUUID().toString().replaceAll("-", "");
        }
        else
        {
            return roomName.getLocalpart().toString();
        }
    }

    /**
     * An adapter for {@link #reInviteParticipants(List)}.
     *
     * @param participant the {@link Participant} to be re invited into the
     * conference.
     */
    private void reInviteParticipant(Participant participant)
    {
        ArrayList<Participant> l = new ArrayList<>(1);

        l.add(participant);

        reInviteParticipants(l);
    }

    /**
     * Re-invites {@link Participant}s into the conference.
     *
     * @param participants the list of {@link Participant}s to be re-invited.
     */
    private void reInviteParticipants(List<Participant> participants)
    {
        synchronized (participantLock)
        {
            colibriSessionManager.removeParticipants(participants);
            for (Participant participant : participants)
            {
                inviteParticipant(participant, true, false);
            }
        }
    }

    /**
     * (Re)schedules {@link SinglePersonTimeout}.
     */
    private void rescheduleSingleParticipantTimeout()
    {
        cancelSingleParticipantTimeout();

        long timeout = ConferenceConfig.config.getSingleParticipantTimeout().toMillis();

        singleParticipantTout = TaskPools.getScheduledPool().schedule(
                new SinglePersonTimeout(), timeout, TimeUnit.MILLISECONDS);

        logger.info("Scheduled single person timeout.");
    }

    /**
     * Cancels {@link SinglePersonTimeout}.
     */
    private void cancelSingleParticipantTimeout()
    {
        if (singleParticipantTout != null)
        {
            // This log is printed also when it's executed by the timeout thread itself
            logger.debug("Cancelling single person timeout.");

            singleParticipantTout.cancel(false);
            singleParticipantTout = null;
        }
    }

    /**
     * {@inheritDoc}
     */
    @Override
    @NotNull
    public Set<String> getBridgeRegions()
    {
        return colibriSessionManager.getBridgeRegions();
    }

    @Override
    public boolean includeInStatistics()
    {
        return includeInStatistics;
    }

    @Override
    @NotNull
    public IqProcessingResult handleJibriRequest(@NotNull IqRequest<JibriIq> request)
    {
        IqProcessingResult result = new NotProcessed();
        if (started.get())
        {
            if (jibriRecorder != null)
            {
                result = jibriRecorder.handleJibriRequest(request);
            }
            if (result instanceof NotProcessed && jibriSipGateway != null)
            {
                result = jibriSipGateway.handleJibriRequest(request);
            }
        }
        return result;
    }

    @Override
    public boolean acceptJigasiRequest(@NotNull Jid from)
    {
        return MemberRoleKt.hasModeratorRights(getRoleForMucJid(from));
    }

    private FocusManager getFocusManager()
    {
        return jicofoServices.getFocusManager();
    }

    public JibriRecorder getJibriRecorder()
    {
        return jibriRecorder;
    }

    public JibriSipGateway getJibriSipGateway()
    {
        return jibriSipGateway;
    }


    /**
     * {@inheritDoc}
     */
    @Override
    public String toString()
    {
        return String.format("JitsiMeetConferenceImpl[name=%s]", getRoomName());
    }

    /**
     * The interface used to listen for conference events.
     */
    public interface ConferenceListener
    {
        /**
         * Event fired when conference has ended.
         * @param conference the conference instance that has ended.
         */
        void conferenceEnded(JitsiMeetConferenceImpl conference);

        /**
         * {@code count} participants were moved away from a failed bridge.
         *
         * @param count the number of participants that were moved.
         */
        void participantsMoved(int count);

        /**
         * A participant reported that its ICE connection to the bridge failed.
         */
        void participantIceFailed();

        /**
         * A participant requested to be re-invited via session-terminate.
         */
        void participantRequestedRestart();

        /**
         * A number of bridges were removed from the conference because they were non-operational.
         */
        void bridgeRemoved(int count);
    }

    /**
     * The task is scheduled with some delay when we end up with single
     * <tt>Participant</tt> in the room to terminate its media session. There
     * is no point in streaming media to the videobridge and using
     * the bandwidth when nobody is receiving it.
     */
    private class SinglePersonTimeout
            implements Runnable
    {
        @Override
        public void run()
        {
            synchronized (participantLock)
            {
                if (participants.size() == 1)
                {
                    Participant p = participants.get(0);

                    logger.info("Timing out single participant: " + p.getChatMember().getName());

                    terminateParticipant(
                            p,
                            Reason.EXPIRED,
                            "Idle session timeout",
                            /* send session-terminate */ true,
                            /* send source-remove */ false);

                    expireBridgeSessions();
                }
                else
                {
                    logger.error("Should never execute if more than 1 participant?");
                }
                singleParticipantTout = null;
            }
        }
    }

    private class BridgeSelectorEventHandler implements BridgeSelector.EventHandler
    {
        @Override
        public void bridgeRemoved(Bridge bridge)
        {
            onMultipleBridgesDown(Collections.singleton(bridge.getJid()));
        }

        @Override
        public void bridgeAdded(Bridge bridge)
        {
            onBridgeUp(bridge.getJid());
        }
    }

    private class ChatRoomListenerImpl implements ChatRoomListener
    {
        @Override
        public void roomDestroyed(@NotNull String reason)
        {
            logger.info("Room destroyed with reason=" + reason);
            stop();
        }

        @Override
        public void startMutedChanged(boolean startAudioMuted, boolean startVideoMuted)
        {
            JitsiMeetConferenceImpl.this.startAudioMuted = startAudioMuted;
            JitsiMeetConferenceImpl.this.startVideoMuted = startVideoMuted;
        }

        @Override
        public void memberJoined(@NotNull ChatRoomMember member)
        {
            onMemberJoined(member);
        }

        @Override
        public void memberKicked(@NotNull ChatRoomMember member)
        {
            onMemberKicked(member);
        }

        @Override
        public void memberLeft(@NotNull ChatRoomMember member)
        {
            onMemberLeft(member);
        }

        @Override
        public void localRoleChanged(@NotNull MemberRole newRole, @Nullable MemberRole oldRole)
        {
            if (newRole != MemberRole.OWNER)
            {
                logger.warn(
                    "Stopping, because the local role changed to " + newRole + " (owner privileges are required).");
                stop();
            }
        }

        @Override
        public void memberPresenceChanged(@NotNull ChatRoomMember member)
        {
        }

        @Override
        public void numAudioSendersChanged(int numAudioSenders)
        {
            onNumAudioSendersChanged(numAudioSenders);
        }

        @Override
        public void numVideoSendersChanged(int numVideoSenders)
        {
            onNumVideoSendersChanged(numVideoSenders);
        }
    }

    /**
     * Listener for events from {@link ColibriSessionManager}.
     */
    private class ColibriSessionManagerListener implements ColibriSessionManager.Listener
    {
        @Override
        public void bridgeCountChanged(int bridgeCount)
        {
            // Update the state in presence.
            setConferenceProperty(
                    ConferenceProperties.KEY_BRIDGE_COUNT,
                    Integer.toString(bridgeCount)
            );
        }

        @Override
        public void failedBridgesRemoved(int count)
        {
            listener.bridgeRemoved(count);
        }
    }

    private class ColibriRequestCallbackImpl implements ColibriRequestCallback
    {
        @Override
        public void requestFailed(@NotNull Jid jvbJid)
        {
            onMultipleBridgesDown(Collections.singleton(jvbJid));
        }

        @Override
        public void requestSucceeded(@NotNull Jid jvbJid)
        {
            // Remove "bridge not available" from Jicofo's presence
            ChatRoom chatRoom = JitsiMeetConferenceImpl.this.chatRoom;
            if (chatRoom != null)
            {
                chatRoom.setPresenceExtension(new BridgeNotAvailablePacketExt(), true);
            }
        }
    }
}<|MERGE_RESOLUTION|>--- conflicted
+++ resolved
@@ -660,8 +660,8 @@
                 colibriRequestCallback,
                 colibriSessionManager,
                 participant,
-                startAudioMuted,
-                startVideoMuted,
+                hasToStartAudioMuted(participant, justJoined),
+                hasToStartVideoMuted(participant, justJoined),
                 reInvite,
                 logger
         );
@@ -692,8 +692,13 @@
             return true;
         }
 
+        int limit = ConferenceConfig.config.getMaxAudioSenders();
         Integer startAudioMutedInt = config.getStartAudioMuted();
-        return startAudioMutedInt != null && participant.getChatMember().getJoinOrderNumber() > startAudioMutedInt;
+        if (startAudioMutedInt != null)
+        {
+            limit = Math.min(limit, startAudioMutedInt);
+        }
+        return participant.getChatMember().getJoinOrderNumber() > limit;
     }
 
     /**
@@ -707,95 +712,13 @@
             return true;
         }
 
-<<<<<<< HEAD
+        int limit = ConferenceConfig.config.getMaxVideoSenders();
         Integer startVideoMutedInt = config.getStartVideoMuted();
-        return startVideoMutedInt != null && participant.getChatMember().getJoinOrderNumber() > startVideoMutedInt;
-=======
-        return null;
-    }
-
-    /**
-     * @return the {@link BridgeSession} instance used by this
-     * {@link JitsiMeetConferenceImpl} which corresponds to a particular
-     * jitsi-videobridge instance represented by its JID, or
-     * {@code null} if the {@link Bridge} is not currently used in this
-     * conference.
-     * @param jid the XMPP JID which represents a particular
-     * jitsi-videobridge instance for which to return the {@link BridgeSession}.
-     */
-    private BridgeSession findBridgeSession(Jid jid)
-    {
-        synchronized (bridges)
-        {
-            for (BridgeSession bridgeSession : bridges)
-            {
-                if (bridgeSession.bridge.getJid().equals(jid))
-                {
-                    return bridgeSession;
-                }
-            }
-        }
-
-        return null;
-    }
-
-    /**
-     * Returns array of boolean values that indicates whether the last
-     * participant have to start video or audio muted.
-     * @param participant the participant
-     * @param justJoined indicates whether the participant joined the room now
-     * or he was in the room before.
-     * @return array of boolean values that indicates whether the last
-     * participant have to start video or audio muted. The first element
-     * should be associated with the audio and the second with video.
-     */
-    private boolean[] hasToStartMuted(Participant participant, boolean justJoined)
-    {
-        final boolean[] startMuted = new boolean[] {false, false};
-        if (this.startMuted != null && this.startMuted[0] && justJoined)
-        {
-            startMuted[0] = true;
-        }
-
-        if (this.startMuted != null && this.startMuted[1] && justJoined)
-        {
-            startMuted[1] = true;
-        }
-
-        if (startMuted[0] && startMuted[1])
-        {
-            return startMuted;
-        }
-
-        int participantNumber
-            = participant != null
-                    ? participant.getChatMember().getJoinOrderNumber()
-                    : participants.size();
-
-        if (!startMuted[0])
-        {
-            int limit = ConferenceConfig.config.getMaxAudioSenders();
-            Integer startAudioMuted = config.getStartAudioMuted();
-            if (startAudioMuted != null)
-            {
-                limit = Math.min(limit, startAudioMuted);
-            }
-            startMuted[0] = (participantNumber > limit);
-        }
-
-        if (!startMuted[1])
-        {
-            int limit = ConferenceConfig.config.getMaxVideoSenders();
-            Integer startVideoMuted = config.getStartVideoMuted();
-            if (startVideoMuted != null)
-            {
-                limit = Math.min(limit, startVideoMuted);
-            }
-            startMuted[1] = (participantNumber > limit);
-        }
-
-        return startMuted;
->>>>>>> 6df56004
+        if (startVideoMutedInt != null)
+        {
+            limit = Math.min(limit, startVideoMutedInt);
+        }
+        return participant.getChatMember().getJoinOrderNumber() > limit;
     }
 
     /**
