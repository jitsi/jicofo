--- conflicted
+++ resolved
@@ -227,8 +227,6 @@
             componentsDiscovery.stop();
             componentsDiscovery = null;
         }
-<<<<<<< HEAD
-=======
 
         if (jitsiMeetServices != null)
         {
@@ -242,7 +240,6 @@
             }
         }
 
->>>>>>> f259011c
         meetExtensionsHandler.dispose();
 
         protocolProviderHandler.stop();
@@ -317,14 +314,14 @@
         }
 
         logger.info("Created new focus for " + room + "@" + focusUserDomain
-                        + " conferences count: " + conferences.size()
-                        + " options:" + options.toString());
+            + " conferences count: " + conferences.size()
+            + " options:" + options.toString());
 
         // Send focus created event
         EventAdmin eventAdmin = FocusBundleActivator.getEventAdmin();
         if (eventAdmin != null)
         {
-            eventAdmin.sendEvent(
+          eventAdmin.sendEvent(
                 EventFactory.focusCreated(
                     conference.getId(), conference.getRoomName()));
         }
