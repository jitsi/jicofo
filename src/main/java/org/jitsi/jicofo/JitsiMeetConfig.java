--- conflicted
+++ resolved
@@ -65,27 +65,6 @@
      * Whether RED should be enabled for opus.
      */
     public static final String PNAME_ENABLE_OPUS_RED = "enableOpusRed";
-
-    /**
-<<<<<<< HEAD
-     * The name of the property that specifies JID of the bridge which should be
-     * used instead of any bridges elected by <tt>BridgeSelector</tt>.
-     * The property is meant to be used in a test that aims to run a conference
-     * on specific bridge instance.
-     * That property is per conference specific.
-     */
-    public static final String PNAME_ENFORCED_BRIDGE = "enforcedBridge";
-
-    /*
-     * The name of the open sctp configuration property. Pass 'true' to
-     * enable or 'false' to disable.
-     */
-    public static final String PNAME_OPEN_SCTP = "openSctp";
-=======
-     * The name of the "minBitrate" property.
-     */
-    public static final String PNAME_MIN_BITRATE = "minBitrate";
->>>>>>> 14d8d3b4
 
     /**
      * The name of the start muted property for audio.
