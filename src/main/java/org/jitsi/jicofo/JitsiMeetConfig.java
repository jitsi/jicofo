--- conflicted
+++ resolved
@@ -116,49 +116,6 @@
     public JitsiMeetConfig(Map<String, String> properties)
     {
         this.properties = properties;
-    }
-
-    /**
-<<<<<<< HEAD
-     * Returns pre-configured JVB address of the bridge that must be used in a
-     * conference instead of any other bridges that would come from
-     * <tt>BridgeSelector</tt>. <tt>null</tt> if not specified.
-     * That property is per conference specific.
-     */
-    public Jid getEnforcedVideobridge()
-    {
-        try
-        {
-            String enforcedBridge = properties.get(PNAME_ENFORCED_BRIDGE);
-            if (isBlank(enforcedBridge))
-            {
-                return null;
-            }
-
-            return JidCreate.from(enforcedBridge);
-        }
-        catch (XmppStringprepException e)
-        {
-            logger.error("Invalid JID for enforced videobridge", e);
-            return null;
-        }
-    }
-
-    /**
-     * Returns an <tt>Integer</tt> value of the {@link #AUDIO_PACKET_DELAY}
-     * config property(can be <tt>null</tt>).
-     */
-    public Integer getAudioPacketDelay()
-    {
-        return getInt(PNAME_AUDIO_PACKET_DELAY);
-=======
-     * Return a <tt>Boolean</tt> value of the {@link #PNAME_ENABLE_LIPSYNC} property
-     * (can be <tt>null</tt>).
-     */
-    public Boolean isLipSyncEnabled()
-    {
-        return getBoolean(PNAME_ENABLE_LIPSYNC);
->>>>>>> be025fbd
     }
 
     /**
