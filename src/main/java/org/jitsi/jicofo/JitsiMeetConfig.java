--- conflicted
+++ resolved
@@ -95,18 +95,6 @@
      * The name of the "maxaveragebitrate" property.
      */
     public static final String PNAME_OPUS_MAX_AVG_BITRATE = "opusMaxAverageBitrate";
-
-    /**
-<<<<<<< HEAD
-     * The name of the "octo" property.
-     */
-    public static final String PNAME_OCTO = "octo";
-=======
-     * The name of the "useRoomAsSharedDocumentName" config property.
-     */
-    public static final String PNAME_USE_ROOM_AS_SHARED_DOC_NAME
-            = "useRoomAsSharedDocumentName";
->>>>>>> 14d8d3b4
 
     /**
      * Disable REMBs by default.
@@ -271,23 +259,4 @@
         Integer maxAvgBitrate = getInt(PNAME_OPUS_MAX_AVG_BITRATE);
         return maxAvgBitrate == null ? -1 : maxAvgBitrate;
     }
-
-<<<<<<< HEAD
-    public boolean isOctoEnabled()
-    {
-        Boolean octo = getBoolean(PNAME_OCTO);
-        return octo != null && octo;
-
-=======
-    /**
-     * Return a <tt>boolean</tt> value of the
-     * {@link #PNAME_USE_ROOM_AS_SHARED_DOC_NAME} property. Indicates if the room name
-     * should be used as a shared document name.
-     */
-    public boolean useRoomAsSharedDocName()
-    {
-        Boolean useRoom = getBoolean(PNAME_USE_ROOM_AS_SHARED_DOC_NAME);
-        return (useRoom != null) && useRoom;
->>>>>>> 14d8d3b4
-    }
 }