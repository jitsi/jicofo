--- conflicted
+++ resolved
@@ -17,11 +17,7 @@
  */
 package org.jitsi.impl.reservation.rest;
 
-<<<<<<< HEAD
-import org.apache.commons.lang3.*;
-=======
 import org.apache.commons.lang3.StringUtils;
->>>>>>> 1681586b
 import org.jitsi.jicofo.*;
 import org.jitsi.jicofo.reservation.*;
 import org.jitsi.utils.logging2.*;
@@ -78,15 +74,9 @@
      */
     public RESTReservations(String baseUrl, BiConsumer<EntityBareJid, String> destroyConferenceCallback)
     {
-<<<<<<< HEAD
         if (StringUtils.isBlank(baseUrl))
         {
             throw new IllegalArgumentException("baseUrl is null or empty.");
-=======
-        if (StringUtils.isEmpty(baseUrl))
-        {
-            throw new IllegalArgumentException("baseUrl: " + baseUrl);
->>>>>>> 1681586b
         }
 
         this.destroyConferenceCallback = destroyConferenceCallback;
